--- conflicted
+++ resolved
@@ -9740,7 +9740,6 @@
 @end deffn
 
 @deffn Command {riscv set_prefer_sba} on|off
-<<<<<<< HEAD
 @emph{DEPRECATED -- avoid using this.
 Use the command @command{riscv set_mem_access} instead.}
 
@@ -9752,10 +9751,6 @@
 @deffn Command {riscv set_mem_access} method1 [method2] [method3]
 Specify which memory access methods shall be used, and in which order of priority.
 Method can be one of: 'progbuf', 'sysbus' or 'abstract'. Default: all methods enabled, and in this order.
-=======
-When on, prefer to use System Bus Access to access memory.  When off (default),
-prefer to use the Program Buffer to access memory.
->>>>>>> 4fc61a2f
 @end deffn
 
 @deffn Command {riscv set_enable_virtual} on|off
@@ -9793,7 +9788,6 @@
 @end deffn
 
 @deffn Command {riscv use_bscan_tunnel} value
-<<<<<<< HEAD
 Enable or disable use of a BSCAN tunnel to reach the Debug Module. Supply the
 width of the DM transport TAP's instruction register to enable. Supply a
 value of 0 to disable.
@@ -9811,10 +9805,6 @@
 @item 3 bits of zero that the tunnel uses to go back to idle state.
 @end enumerate
 
-=======
-Enable or disable use of a BSCAN tunnel to reach DM.  Supply the width of
-the DM transport TAP's instruction register to enable.  Supply a value of 0 to disable.
->>>>>>> 4fc61a2f
 @end deffn
 
 @deffn Command {riscv set_ebreakm} on|off
