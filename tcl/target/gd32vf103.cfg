--- conflicted
+++ resolved
@@ -1,6 +1,3 @@
-<<<<<<< HEAD
-adapter speed 1000
-=======
 # SPDX-License-Identifier: GPL-2.0-or-later
 
 #
@@ -9,9 +6,9 @@
 # https://www.gigadevice.com/products/microcontrollers/gd32/risc-v/
 #
 
+adapter speed 1000
 source [find mem_helper.tcl]
 
->>>>>>> 1293ddd6
 transport select jtag
 
 reset_config srst_nogate
