/***************************************************************************
 *   Copyright (C) 2011 by Broadcom Corporation                            *
 *   Evan Hunter - ehunter@broadcom.com                                    *
 *                                                                         *
 *   This program is free software; you can redistribute it and/or modify  *
 *   it under the terms of the GNU General Public License as published by  *
 *   the Free Software Foundation; either version 2 of the License, or     *
 *   (at your option) any later version.                                   *
 *                                                                         *
 *   This program is distributed in the hope that it will be useful,       *
 *   but WITHOUT ANY WARRANTY; without even the implied warranty of        *
 *   MERCHANTABILITY or FITNESS FOR A PARTICULAR PURPOSE.  See the         *
 *   GNU General Public License for more details.                          *
 *                                                                         *
 *   You should have received a copy of the GNU General Public License     *
 *   along with this program.  If not, see <http://www.gnu.org/licenses/>. *
 ***************************************************************************/

#ifdef HAVE_CONFIG_H
#include "config.h"
#endif

#include <helper/time_support.h>
#include <jtag/jtag.h>
#include "target/target.h"
#include "target/target_type.h"
#include "rtos.h"
#include "helper/log.h"
#include "helper/types.h"
#include "rtos_standard_stackings.h"
#include "target/armv7m.h"
#include "target/cortex_m.h"

#define FREERTOS_MAX_PRIORITIES	63
#define FREERTOS_THREAD_NAME_STR_SIZE 200

struct FreeRTOS_params {
	const char *target_name;
	int (*stacking)(struct rtos *rtos, const struct rtos_register_stacking **stacking,
					target_addr_t stack_ptr);
	const struct command_registration *commands;
};

struct FreeRTOS_thread_entry {
	struct list_head list;
	threadid_t threadid;
	target_addr_t tcb;
};

struct FreeRTOS {
	const struct FreeRTOS_params *param;
	threadid_t last_threadid;
	/* Keep track of which threadid we're using for which TCB.  We cannot use a
	 * 1:1 mapping because TCB's can be 64 bits, and the gdb protocol doesn't
	 * work well with thread id's that are greater than 32 bits.
	 */
	struct list_head thread_entry_list;
	/* sizeof(UBaseType_t) */
	unsigned ubasetype_size;
	/* sizeof(void *) */
	unsigned pointer_size;
	unsigned list_width;
	unsigned list_item_width;
	unsigned list_elem_next_offset;
	unsigned list_elem_next_size;
	unsigned list_elem_content_offset;
	unsigned list_elem_content_size;
	unsigned list_uxNumberOfItems_offset;
	unsigned list_uxNumberOfItems_size;
	unsigned list_next_offset;
	unsigned list_next_size;
	unsigned thread_stack_offset;
	unsigned thread_stack_size;
	unsigned thread_name_offset;
};

static int cortex_m_stacking(struct rtos *rtos, const struct rtos_register_stacking **stacking,
							 target_addr_t stack_ptr)
{
	/* Check for armv7m with *enabled* FPU, i.e. a Cortex-M4F */
	int cm4_fpu_enabled = 0;
	struct armv7m_common *armv7m_target = target_to_armv7m(rtos->target);
	if (is_armv7m(armv7m_target)) {
		if (armv7m_target->fp_feature == FPV4_SP) {
			/* Found ARM v7m target which includes a FPU */
			uint32_t cpacr;

			int retval = target_read_u32(rtos->target, FPU_CPACR, &cpacr);
			if (retval != ERROR_OK) {
				LOG_ERROR("Could not read CPACR register to check FPU state");
				return retval;
			}

			/* Check if CP10 and CP11 are set to full access. */
			if (cpacr & 0x00F00000) {
				/* Found target with enabled FPU */
				cm4_fpu_enabled = 1;
			}
		}
	}

	if (cm4_fpu_enabled == 1) {
		/* Read the LR to decide between stacking with or without FPU */
		uint32_t LR_svc = 0;
		int retval = target_read_u32(rtos->target,
				stack_ptr + 0x20,
				&LR_svc);
		if (retval != ERROR_OK) {
			LOG_OUTPUT("Error reading stack frame from FreeRTOS thread");
			return retval;
		}
		if ((LR_svc & 0x10) == 0)
			*stacking = &rtos_standard_Cortex_M4F_FPU_stacking;
		else
			*stacking = &rtos_standard_Cortex_M4F_stacking;
	} else {
		*stacking = &rtos_standard_Cortex_M3_stacking;
	}

	return ERROR_OK;
}

static int nds32_stacking(struct rtos *rtos, const struct rtos_register_stacking **stacking,
							 target_addr_t stack_ptr)
{
	*stacking = &rtos_standard_NDS32_N1068_stacking;
	return ERROR_OK;
}

static enum {
	STACKING_MAINLINE,
	STACKING_METAL
} riscv_freertos_stacking;
COMMAND_HANDLER(handle_riscv_freertos_stacking)
{
	if (CMD_ARGC != 1) {
		LOG_ERROR("Command takes exactly 1 parameter");
		return ERROR_COMMAND_SYNTAX_ERROR;
	}
	if (!strcmp(CMD_ARGV[0], "mainline")) {
		riscv_freertos_stacking = STACKING_MAINLINE;
	} else if (!strcmp(CMD_ARGV[0], "metal")) {
		riscv_freertos_stacking = STACKING_METAL;
	} else {
		LOG_ERROR("Only two arguments are supported: mainline and metal");
		return ERROR_COMMAND_SYNTAX_ERROR;
	}
	return ERROR_OK;
}

static const struct command_registration riscv_commands[] = {
	{
		.name = "riscv_freertos_stacking",
		.handler = handle_riscv_freertos_stacking,
		.mode = COMMAND_ANY,
		.usage = "mainline|metal",
		.help = "Select which FreeRTOS branch is being used. OpenOCD needs to "
		"know because different branches save thread registers on the stack "
		"in different orders. It is likely that this order on both branches will "
		"change in the future, so make sure to seek out the very latest OpenOCD if "
		"debugging is not working right."
	},
	COMMAND_REGISTRATION_DONE
};

static int riscv_stacking(struct rtos *rtos, const struct rtos_register_stacking **stacking,
							 target_addr_t stack_ptr)
{
	struct FreeRTOS *freertos = (struct FreeRTOS *) rtos->rtos_specific_params;
	LOG_DEBUG("riscv_freertos_stacking=%d", riscv_freertos_stacking);
	switch (riscv_freertos_stacking) {
		case STACKING_MAINLINE:
			if (freertos->pointer_size == 4)
				*stacking = &rtos_standard_RV32_stacking;
			else if (freertos->pointer_size == 8)
				*stacking = &rtos_standard_RV64_stacking;
			break;
		case STACKING_METAL:
			if (freertos->pointer_size == 4)
				*stacking = &rtos_metal_RV32_stacking;
			else if (freertos->pointer_size == 8)
				*stacking = &rtos_metal_RV64_stacking;
			break;
	}
	return ERROR_OK;
}

static const struct FreeRTOS_params FreeRTOS_params_list[] = {
	{
	.target_name = "cortex_m",
	.stacking = cortex_m_stacking
	},
	{
	.target_name = "hla_target",
	.stacking = cortex_m_stacking
	},
	{
	.target_name = "nds32_v3",
	.stacking = nds32_stacking,
	},
	{
	.target_name = "riscv",
	.stacking = riscv_stacking,
	.commands = riscv_commands,
	},
};

static bool FreeRTOS_detect_rtos(struct target *target);
static int FreeRTOS_create(struct target *target);
static int FreeRTOS_update_threads(struct rtos *rtos);
static int FreeRTOS_get_thread_reg_list(struct rtos *rtos, threadid_t thread_id,
		struct rtos_reg **reg_list, int *num_regs);
static int FreeRTOS_get_thread_reg(struct rtos *rtos, threadid_t thread_id,
		uint32_t reg_num, struct rtos_reg *reg);
static int FreeRTOS_set_reg(struct rtos *rtos, uint32_t reg_num, uint8_t *reg_value);
static int FreeRTOS_get_symbol_list_to_lookup(struct symbol_table_elem *symbol_list[]);

struct rtos_type FreeRTOS_rtos = {
	.name = "FreeRTOS",

	.detect_rtos = FreeRTOS_detect_rtos,
	.create = FreeRTOS_create,
	.update_threads = FreeRTOS_update_threads,
	.get_thread_reg_list = FreeRTOS_get_thread_reg_list,
	.get_thread_reg = FreeRTOS_get_thread_reg,
	.set_reg = FreeRTOS_set_reg,
	.get_symbol_list_to_lookup = FreeRTOS_get_symbol_list_to_lookup,
};

enum FreeRTOS_symbol_values {
	FreeRTOS_VAL_pxCurrentTCB = 0,
	FreeRTOS_VAL_pxReadyTasksLists = 1,
	FreeRTOS_VAL_xDelayedTaskList1 = 2,
	FreeRTOS_VAL_xDelayedTaskList2 = 3,
	FreeRTOS_VAL_pxDelayedTaskList = 4,
	FreeRTOS_VAL_pxOverflowDelayedTaskList = 5,
	FreeRTOS_VAL_xPendingReadyList = 6,
	FreeRTOS_VAL_xTasksWaitingTermination = 7,
	FreeRTOS_VAL_xSuspendedTaskList = 8,
	FreeRTOS_VAL_uxCurrentNumberOfTasks = 9,
	FreeRTOS_VAL_uxTopUsedPriority = 10,
};

struct symbols {
	const char *name;
	bool optional;
};

static const struct symbols FreeRTOS_symbol_list[] = {
	{ "pxCurrentTCB", false },
	{ "pxReadyTasksLists", false },
	{ "xDelayedTaskList1", false },
	{ "xDelayedTaskList2", false },
	{ "pxDelayedTaskList", false },
	{ "pxOverflowDelayedTaskList", false },
	{ "xPendingReadyList", false },
	{ "xTasksWaitingTermination", true }, /* Only if INCLUDE_vTaskDelete */
	{ "xSuspendedTaskList", true }, /* Only if INCLUDE_vTaskSuspend */
	{ "uxCurrentNumberOfTasks", false },
	{ "uxTopUsedPriority", true }, /* Unavailable since v7.5.3 */
	{ NULL, false }
};

/* TODO: */
/* this is not safe for little endian yet */
/* may be problems reading if sizes are not 32 bit long integers. */
/* test mallocs for failure */

static int FreeRTOS_read_struct_value(
	struct target *target, target_addr_t base_address, unsigned offset,
	unsigned size_bytes, uint64_t *value)
{
	uint8_t buf[size_bytes];
	int retval = target_read_buffer(target, base_address + offset, size_bytes, buf);
	*value = buf_get_u64(buf, 0, size_bytes * 8);
	return retval;
}

typedef struct {
	enum {
		TYPE_POINTER,
		TYPE_UBASE,
		TYPE_TICKTYPE,
		TYPE_LIST_ITEM,
		TYPE_CHAR_ARRAY
	} type;
	unsigned offset;
	unsigned size;
} type_offset_size_t;

static unsigned populate_offset_size(struct FreeRTOS *freertos,
									 type_offset_size_t *info, unsigned count)
{
	unsigned offset = 0;
	unsigned largest = 0;
	for (unsigned i = 0; i < count; i++) {
		unsigned align = 0;
		switch (info[i].type) {
			case TYPE_UBASE:
				info[i].size = freertos->ubasetype_size;
				align = freertos->ubasetype_size;
				break;
			case TYPE_POINTER:
				info[i].size = freertos->pointer_size;
				align = freertos->pointer_size;
				break;
			case TYPE_TICKTYPE:
				/* Could be either 16 or 32 bits, depending on configUSE_16_BIT_TICKS. */
				info[i].size = 4;
				align = 4;
				break;
			case TYPE_LIST_ITEM:
				info[i].size = freertos->list_item_width;
				align = MAX(freertos->ubasetype_size, freertos->pointer_size);
				break;
			case TYPE_CHAR_ARRAY:
				/* size is set by the caller. */
				align = 1;
				break;
		}

		assert(info[i].size > 0);
		assert(align > 0);

		largest = MAX(largest, align);

		if (offset & (align - 1)) {
			offset = offset & ~(align - 1);
			offset += align;
		}

		info[i].offset = offset;
		offset += info[i].size;
	}

	/* Now align offset to the largest type used, and return that as the width
	 * of the structure. */

	if (offset & (largest - 1)) {
		offset = offset & ~(largest - 1);
		offset += largest;
	}
	return offset;
}

static void FreeRTOS_compute_offsets(struct rtos *rtos)
{
	struct FreeRTOS *freertos = (struct FreeRTOS *) rtos->rtos_specific_params;

	if (freertos->pointer_size != 0)
		return;

	freertos->pointer_size = DIV_ROUND_UP(target_address_bits(rtos->target), 8);
	freertos->ubasetype_size = DIV_ROUND_UP(target_data_bits(rtos->target), 8);

	/*
	 * FreeRTOS can be compiled with configUSE_LIST_DATA_INTEGRITY_CHECK_BYTES
	 * in which case extra data is inserted and OpenOCD won't work right.
	 */

	/* struct xLIST */
	type_offset_size_t struct_list_info[] = {
		{TYPE_UBASE, 0, 0},		/* uxNumberOfItems */
		{TYPE_POINTER, 0, 0},	/* ListItem_t *pxIndex */
		{TYPE_TICKTYPE, 0, 0},	/* xItemValue */
		{TYPE_POINTER, 0, 0},	/* ListItem_t *pxNext */
		{TYPE_POINTER, 0, 0},	/* ListItem_t *pxPrevious */
	};

	/* struct xLIST_ITEM */
	type_offset_size_t struct_list_item_info[] = {
		{TYPE_TICKTYPE, 0, 0},	/* xItemValue */
		{TYPE_POINTER, 0, 0},	/* ListItem_t *pxNext */
		{TYPE_POINTER, 0, 0},	/* ListItem_t *pxPrevious */
		{TYPE_POINTER, 0, 0},	/* void *pvOwner */
		{TYPE_POINTER, 0, 0},	/* List_t *pvContainer */
	};

	/* struct tskTaskControlBlock */
	type_offset_size_t task_control_block_info[] = {
		{TYPE_POINTER, 0, 0},		/* StackType_t *pxTopOfStack */
		{TYPE_LIST_ITEM, 0, 0},		/* ListItem_t xStateListItem */
		{TYPE_LIST_ITEM, 0, 0},		/* ListItem_t xEventListItem */
		{TYPE_UBASE, 0, 0},			/* uxPriority */
		{TYPE_POINTER, 0, 0},		/* StackType_t *pxStack */
		/* configMAX_TASK_NAME_LEN varies a lot between targets, but luckily the
		 * name is NULL_terminated and we don't need to read anything else in
		 * the TCB. */
		{TYPE_CHAR_ARRAY, 0, FREERTOS_THREAD_NAME_STR_SIZE},	/* char pcTaskName[configMAX_TASK_NAME_LEN] */
		/* Lots of more optional stuff, but is is irrelevant to us. */
	};

	freertos->list_width = populate_offset_size(
		freertos, struct_list_info, ARRAY_SIZE(struct_list_info));
	freertos->list_uxNumberOfItems_offset = struct_list_info[0].offset;
	freertos->list_uxNumberOfItems_size = struct_list_info[0].size;
	freertos->list_next_offset = struct_list_info[3].offset;
	freertos->list_next_size = struct_list_info[3].size;

	freertos->list_item_width = populate_offset_size(
		freertos, struct_list_item_info, ARRAY_SIZE(struct_list_item_info));
	freertos->list_elem_next_offset = struct_list_item_info[1].offset;
	freertos->list_elem_next_size = struct_list_item_info[1].size;
	freertos->list_elem_content_offset = struct_list_item_info[3].offset;
	freertos->list_elem_content_size = struct_list_item_info[3].size;

	populate_offset_size(
		freertos, task_control_block_info, ARRAY_SIZE(task_control_block_info));
	freertos->thread_stack_offset = task_control_block_info[0].offset;
	freertos->thread_stack_size = task_control_block_info[0].size;
	freertos->thread_name_offset = task_control_block_info[5].offset;
}

struct FreeRTOS_thread_entry *thread_entry_list_find_by_tcb(
	struct list_head *list, target_addr_t tcb)
{
	struct FreeRTOS_thread_entry *t;
	list_for_each_entry(t, list, list) {
		if (t->tcb == tcb)
			return t;
	}
	return NULL;
}

struct FreeRTOS_thread_entry *thread_entry_list_find_by_id(
	struct list_head *list, threadid_t threadid)
{
	struct FreeRTOS_thread_entry *t;
	list_for_each_entry(t, list, list) {
		if (t->threadid == threadid)
			return t;
	}
	return NULL;
}

static int FreeRTOS_update_threads(struct rtos *rtos)
{
	int retval;
	unsigned int tasks_found = 0;

	if (rtos->rtos_specific_params == NULL)
		return ERROR_FAIL;

	FreeRTOS_compute_offsets(rtos);

	struct FreeRTOS *freertos = (struct FreeRTOS *) rtos->rtos_specific_params;

	if (rtos->symbols == NULL) {
		LOG_ERROR("No symbols for FreeRTOS");
		return ERROR_FAIL;
	}

	if (rtos->symbols[FreeRTOS_VAL_uxCurrentNumberOfTasks].address == 0) {
		LOG_ERROR("Don't have the number of threads in FreeRTOS");
		return ERROR_FAIL;
	}

	uint64_t thread_list_size;
	retval = FreeRTOS_read_struct_value(rtos->target,
										rtos->symbols[FreeRTOS_VAL_uxCurrentNumberOfTasks].address,
										0,
										freertos->ubasetype_size,
										&thread_list_size);
	LOG_DEBUG("FreeRTOS: Read uxCurrentNumberOfTasks at 0x%" PRIx64 ", value %" PRIu64,
										rtos->symbols[FreeRTOS_VAL_uxCurrentNumberOfTasks].address,
										thread_list_size);

	if (retval != ERROR_OK) {
		LOG_ERROR("Could not read FreeRTOS thread count from target");
		return retval;
	}

	/* wipe out previous thread details if any */
	rtos_free_threadlist(rtos);

	/* read the current thread */
	target_addr_t pxCurrentTCB;
	retval = FreeRTOS_read_struct_value(rtos->target,
										rtos->symbols[FreeRTOS_VAL_pxCurrentTCB].address,
										0,
										freertos->pointer_size,
										&pxCurrentTCB);
	if (retval != ERROR_OK) {
		LOG_ERROR("Error reading current thread in FreeRTOS thread list");
		return retval;
	}
	LOG_DEBUG("FreeRTOS: Read pxCurrentTCB at 0x%" PRIx64 ", value 0x%" PRIx64,
										rtos->symbols[FreeRTOS_VAL_pxCurrentTCB].address,
										pxCurrentTCB);

	if ((thread_list_size == 0) || (pxCurrentTCB == 0)) {
		/* Either : No RTOS threads - there is always at least the current execution though */
		/* OR     : No current thread - all threads suspended - show the current execution
		 * of idling */
		char tmp_str[] = "Current Execution";
		thread_list_size++;
		tasks_found++;
		rtos->thread_details = malloc(
				sizeof(struct thread_detail) * thread_list_size);
		if (!rtos->thread_details) {
			LOG_ERROR("Error allocating memory for %" PRIu64 " threads", thread_list_size);
			return ERROR_FAIL;
		}
		rtos->thread_details->threadid = 1;
		rtos->thread_details->exists = true;
		rtos->thread_details->extra_info_str = NULL;
		rtos->thread_details->thread_name_str = malloc(sizeof(tmp_str));
		strcpy(rtos->thread_details->thread_name_str, tmp_str);

		if (thread_list_size == 1) {
			rtos->thread_count = 1;
			return ERROR_OK;
		}
	} else {
		/* create space for new thread details */
		rtos->thread_details = malloc(
				sizeof(struct thread_detail) * thread_list_size);
		if (!rtos->thread_details) {
			LOG_ERROR("Error allocating memory for %" PRId64 " threads", thread_list_size);
			return ERROR_FAIL;
		}
	}

	/* Find out how many lists are needed to be read from pxReadyTasksLists, */
	uint64_t top_used_priority = 0;
	if (rtos->symbols[FreeRTOS_VAL_uxTopUsedPriority].address == 0) {
		LOG_WARNING("FreeRTOS: uxTopUsedPriority is not defined, consult the OpenOCD manual for a work-around");
		/* This is a hack specific to the binary I'm debugging.
		 * Ideally we get https://github.com/FreeRTOS/FreeRTOS-Kernel/issues/33
		 * into our FreeRTOS source. */
		top_used_priority = 6;
	} else {
		retval = FreeRTOS_read_struct_value(rtos->target,
											rtos->symbols[FreeRTOS_VAL_uxTopUsedPriority].address,
											0,
											freertos->ubasetype_size,
											&top_used_priority);
		if (retval != ERROR_OK)
			return retval;
		LOG_DEBUG("FreeRTOS: Read uxTopUsedPriority at 0x%" PRIx64 ", value %" PRIu64,
				  rtos->symbols[FreeRTOS_VAL_uxTopUsedPriority].address,
				  top_used_priority);
	}
	if (top_used_priority > FREERTOS_MAX_PRIORITIES) {
		LOG_ERROR("FreeRTOS top used priority is unreasonably big, not proceeding: %" PRIu64,
			top_used_priority);
		return ERROR_FAIL;
	}

	/* uxTopUsedPriority was defined as configMAX_PRIORITIES - 1
	 * in old FreeRTOS versions (before V7.5.3)
	 * Use contrib/rtos-helpers/FreeRTOS-openocd.c to get compatible symbol
	 * in newer FreeRTOS versions.
	 * Here we restore the original configMAX_PRIORITIES value */
	unsigned int config_max_priorities = top_used_priority + 1;

	symbol_address_t *list_of_lists =
		malloc(sizeof(symbol_address_t) * (config_max_priorities + 5));
	if (!list_of_lists) {
		LOG_ERROR("Error allocating memory for %u priorities", config_max_priorities);
		return ERROR_FAIL;
	}

	unsigned int num_lists;
	for (num_lists = 0; num_lists < config_max_priorities; num_lists++)
		list_of_lists[num_lists] = rtos->symbols[FreeRTOS_VAL_pxReadyTasksLists].address +
			num_lists * freertos->list_width;

	list_of_lists[num_lists++] = rtos->symbols[FreeRTOS_VAL_xDelayedTaskList1].address;
	list_of_lists[num_lists++] = rtos->symbols[FreeRTOS_VAL_xDelayedTaskList2].address;
	list_of_lists[num_lists++] = rtos->symbols[FreeRTOS_VAL_xPendingReadyList].address;
	list_of_lists[num_lists++] = rtos->symbols[FreeRTOS_VAL_xSuspendedTaskList].address;
	list_of_lists[num_lists++] = rtos->symbols[FreeRTOS_VAL_xTasksWaitingTermination].address;

	rtos->current_thread = 0;
	for (unsigned int i = 0; i < num_lists; i++) {
		if (list_of_lists[i] == 0)
			continue;

		/* Read the number of threads in this list */
		uint64_t list_thread_count = 0;
		retval = FreeRTOS_read_struct_value(rtos->target,
											list_of_lists[i],
											freertos->list_uxNumberOfItems_offset,
											freertos->list_uxNumberOfItems_size,
											&list_thread_count);
		if (retval != ERROR_OK) {
			LOG_ERROR("Error reading number of threads in FreeRTOS thread list");
			free(list_of_lists);
			return retval;
		}
		LOG_DEBUG("FreeRTOS: Read thread count for list %u at 0x%" PRIx64 ", value %" PRIu64,
										i, list_of_lists[i], list_thread_count);

		if (list_thread_count == 0)
			continue;

		/* Read the location of first list item */
		target_addr_t prev_list_elem_ptr = -1;
		target_addr_t list_elem_ptr = 0;
		retval = FreeRTOS_read_struct_value(rtos->target,
											list_of_lists[i],
											freertos->list_next_offset,
											freertos->list_next_size,
											&list_elem_ptr);
		if (retval != ERROR_OK) {
			LOG_ERROR("Error reading first thread item location in FreeRTOS thread list");
			free(list_of_lists);
			return retval;
		}
		LOG_DEBUG("FreeRTOS: Read first item for list %u at 0x%" PRIx64 ", value 0x%" PRIx64,
				  i, list_of_lists[i] + freertos->list_next_offset, list_elem_ptr);

		while ((list_thread_count > 0) && (list_elem_ptr != 0) &&
				(list_elem_ptr != prev_list_elem_ptr) &&
				(tasks_found < thread_list_size)) {
			/* Get the location of the thread structure. */
			rtos->thread_details[tasks_found].threadid = 0;
			target_addr_t tcb;
			retval = FreeRTOS_read_struct_value(rtos->target,
												list_elem_ptr,
												freertos->list_elem_content_offset,
												freertos->list_elem_content_size,
												&tcb);
			if (retval != ERROR_OK) {
				LOG_ERROR("Error reading thread list item object in FreeRTOS thread list");
				free(list_of_lists);
				return retval;
			}

			const struct FreeRTOS_thread_entry *value =
				thread_entry_list_find_by_tcb(&freertos->thread_entry_list, tcb);

			if (value == NULL) {
				struct FreeRTOS_thread_entry *new_value = calloc(1, sizeof(struct FreeRTOS_thread_entry));
				new_value->tcb = tcb;
				/* threadid can't be 0. */
				new_value->threadid = ++freertos->last_threadid;

				list_add_tail(&new_value->list, &freertos->thread_entry_list);
				value = new_value;
			}

			rtos->thread_details[tasks_found].threadid = value->threadid;

			LOG_DEBUG("FreeRTOS: Thread %" PRId64 " has TCB 0x%" TARGET_PRIxADDR
					  "; read from 0x%" PRIx64,
					  value->threadid, value->tcb,
					  list_elem_ptr + freertos->list_elem_content_offset);

			/* get thread name */

			char tmp_str[FREERTOS_THREAD_NAME_STR_SIZE];

			/* Read the thread name */
			retval = target_read_buffer(rtos->target,
					value->tcb + freertos->thread_name_offset,
					FREERTOS_THREAD_NAME_STR_SIZE,
					(uint8_t *)&tmp_str);
			if (retval != ERROR_OK) {
				LOG_ERROR("Error reading first thread item location in FreeRTOS thread list");
				free(list_of_lists);
				return retval;
			}
			tmp_str[FREERTOS_THREAD_NAME_STR_SIZE-1] = '\x00';
			LOG_DEBUG("FreeRTOS: Read Thread Name at 0x%" PRIx64 ", value '%s'",
										value->tcb + freertos->thread_name_offset,
										tmp_str);

			if (tmp_str[0] == '\x00')
				strcpy(tmp_str, "No Name");

			rtos->thread_details[tasks_found].thread_name_str =
				malloc(strlen(tmp_str)+1);
			strcpy(rtos->thread_details[tasks_found].thread_name_str, tmp_str);
			rtos->thread_details[tasks_found].exists = true;

			if (value->tcb == pxCurrentTCB) {
				char running_str[] = "State: Running";
				rtos->current_thread = value->threadid;
				rtos->thread_details[tasks_found].extra_info_str = malloc(
						sizeof(running_str));
				strcpy(rtos->thread_details[tasks_found].extra_info_str,
					running_str);
			} else
				rtos->thread_details[tasks_found].extra_info_str = NULL;

			tasks_found++;
			list_thread_count--;

			prev_list_elem_ptr = list_elem_ptr;
			list_elem_ptr = 0;
			retval = FreeRTOS_read_struct_value(rtos->target,
												prev_list_elem_ptr,
												freertos->list_elem_next_offset,
												freertos->list_elem_next_size,
												&list_elem_ptr);
			if (retval != ERROR_OK) {
				LOG_ERROR("Error reading next thread item location in FreeRTOS thread list");
				free(list_of_lists);
				return retval;
			}
			LOG_DEBUG("FreeRTOS: Read next thread location at " TARGET_ADDR_FMT
					  ", value " TARGET_ADDR_FMT,
					  prev_list_elem_ptr + freertos->list_elem_next_offset,
					  list_elem_ptr);
		}
	}

	free(list_of_lists);
	rtos->thread_count = tasks_found;
	return 0;
}

static int FreeRTOS_get_stacking_info(struct rtos *rtos, threadid_t thread_id,
									  const struct rtos_register_stacking **stacking_info,
									  target_addr_t *stack_ptr)
{
	if (rtos->rtos_specific_params == NULL) {
		LOG_ERROR("rtos_specific_params is NULL!");
		return ERROR_FAIL;
	}

	FreeRTOS_compute_offsets(rtos);

	struct FreeRTOS *freertos = (struct FreeRTOS *) rtos->rtos_specific_params;
	const struct FreeRTOS_params *param = freertos->param;

	const struct FreeRTOS_thread_entry *entry =
		thread_entry_list_find_by_id(&freertos->thread_entry_list, thread_id);
	if (entry == NULL) {
		LOG_ERROR("Unknown thread id: %" PRId64, thread_id);
		return ERROR_FAIL;
	}

	/* Read the stack pointer */
	int retval = FreeRTOS_read_struct_value(rtos->target,
											entry->tcb,
											freertos->thread_stack_offset,
											freertos->thread_stack_size,
											stack_ptr);
	if (retval != ERROR_OK) {
		LOG_ERROR("Error reading stack frame from FreeRTOS thread %" PRIx64, thread_id);
		return retval;
	}
	LOG_DEBUG("[%" PRId64 "] FreeRTOS: Read stack pointer at 0x%" PRIx64 ", value 0x%" PRIx64,
			  thread_id, entry->tcb + freertos->thread_stack_offset, *stack_ptr);

	if (param->stacking(rtos, stacking_info, *stack_ptr) != ERROR_OK) {
		LOG_ERROR("No stacking info found for %s!", param->target_name);
		return ERROR_FAIL;
	}

	return ERROR_OK;
}

static int FreeRTOS_get_thread_reg_list(struct rtos *rtos, threadid_t thread_id,
		struct rtos_reg **reg_list, int *num_regs)
{
	/* Let the caller read registers directly for the current thread. */
	if (thread_id == 0)
		return ERROR_FAIL;

	const struct rtos_register_stacking *stacking_info;
	target_addr_t stack_ptr;
	if (FreeRTOS_get_stacking_info(rtos, thread_id, &stacking_info, &stack_ptr) != ERROR_OK)
		return ERROR_FAIL;

	return rtos_generic_stack_read(rtos->target, stacking_info, stack_ptr, reg_list, num_regs);
}

static int FreeRTOS_get_thread_reg(struct rtos *rtos, threadid_t thread_id,
		uint32_t reg_num, struct rtos_reg *reg)
{
	LOG_DEBUG("reg_num=%d", reg_num);
	/* Let the caller read registers directly for the current thread. */
	if (thread_id == 0)
		return ERROR_FAIL;

	const struct rtos_register_stacking *stacking_info;
	target_addr_t stack_ptr;
	if (FreeRTOS_get_stacking_info(rtos, thread_id, &stacking_info, &stack_ptr) != ERROR_OK)
		return ERROR_FAIL;

	return rtos_generic_stack_read_reg(rtos->target, stacking_info, stack_ptr, reg_num, reg);
}

static int FreeRTOS_set_reg(struct rtos *rtos, uint32_t reg_num, uint8_t *reg_value)
{
	LOG_DEBUG("[%" PRId64 "] reg_num=%" PRId32, rtos->current_threadid, reg_num);

	/* Let the caller write registers directly for the current thread. */
	if (rtos->current_threadid == rtos->current_thread)
		return ERROR_FAIL;

	const struct rtos_register_stacking *stacking_info;
	target_addr_t stack_ptr;
	if (FreeRTOS_get_stacking_info(rtos, rtos->current_threadid,
								   &stacking_info, &stack_ptr) != ERROR_OK)
		return ERROR_FAIL;

	return rtos_generic_stack_write_reg(rtos->target, stacking_info, stack_ptr,
										reg_num, reg_value);
}

static int FreeRTOS_get_symbol_list_to_lookup(struct symbol_table_elem *symbol_list[])
{
	unsigned int i;
	*symbol_list = calloc(
			ARRAY_SIZE(FreeRTOS_symbol_list), sizeof(struct symbol_table_elem));

	for (i = 0; i < ARRAY_SIZE(FreeRTOS_symbol_list); i++) {
		(*symbol_list)[i].symbol_name = FreeRTOS_symbol_list[i].name;
		(*symbol_list)[i].optional = FreeRTOS_symbol_list[i].optional;
	}

	return 0;
}

#if 0

static int FreeRTOS_set_current_thread(struct rtos *rtos, threadid_t thread_id)
{
	return 0;
}

static int FreeRTOS_get_thread_ascii_info(struct rtos *rtos, threadid_t thread_id, char **info)
{
	int retval;
	const struct FreeRTOS_params *param;

	if (rtos == NULL)
		return -1;

	if (thread_id == 0)
		return -2;

	if (rtos->rtos_specific_params == NULL)
		return -3;

	param = (const struct FreeRTOS_params *) rtos->rtos_specific_params;

#define FREERTOS_THREAD_NAME_STR_SIZE (200)
	char tmp_str[FREERTOS_THREAD_NAME_STR_SIZE];

	/* Read the thread name */
	retval = target_read_buffer(rtos->target,
			thread_id + param->thread_name_offset,
			FREERTOS_THREAD_NAME_STR_SIZE,
			(uint8_t *)&tmp_str);
	if (retval != ERROR_OK) {
		LOG_ERROR("Error reading first thread item location in FreeRTOS thread list");
		return retval;
	}
	tmp_str[FREERTOS_THREAD_NAME_STR_SIZE-1] = '\x00';

	if (tmp_str[0] == '\x00')
		strcpy(tmp_str, "No Name");

	*info = malloc(strlen(tmp_str)+1);
	strcpy(*info, tmp_str);
	return 0;
}

#endif

static bool FreeRTOS_detect_rtos(struct target *target)
{
	if ((target->rtos->symbols != NULL) &&
			(target->rtos->symbols[FreeRTOS_VAL_pxReadyTasksLists].address != 0)) {
		/* looks like FreeRTOS */
		return true;
	}
	return false;
}

static int FreeRTOS_create(struct target *target)
{
<<<<<<< HEAD
	int i = 0;
	while ((i < FREERTOS_NUM_PARAMS) &&
			(0 != strcmp(FreeRTOS_params_list[i].target_name, target->type->name))) {
		i++;
	}
	if (i >= FREERTOS_NUM_PARAMS) {
		LOG_ERROR("Could not find target in FreeRTOS compatibility list");
		return ERROR_FAIL;
	}

	target->rtos->rtos_specific_params = calloc(1, sizeof(struct FreeRTOS));
	if (target->rtos->rtos_specific_params == NULL) {
		LOG_ERROR("calloc failed");
		return ERROR_FAIL;
	}

	struct FreeRTOS *freertos = (struct FreeRTOS *) target->rtos->rtos_specific_params;
	INIT_LIST_HEAD(&freertos->thread_entry_list);

	freertos->param = &FreeRTOS_params_list[i];

	if (freertos->param->commands) {
		if (register_commands(target->rtos->cmd_ctx, NULL,
							  freertos->param->commands) != ERROR_OK)
			return ERROR_FAIL;
	}

	return 0;
=======
	for (unsigned int i = 0; i < ARRAY_SIZE(FreeRTOS_params_list); i++)
		if (strcmp(FreeRTOS_params_list[i].target_name, target->type->name) == 0) {
			target->rtos->rtos_specific_params = (void *)&FreeRTOS_params_list[i];
			return 0;
		}

	LOG_ERROR("Could not find target in FreeRTOS compatibility list");
	return -1;
>>>>>>> bb81ec8b
}<|MERGE_RESOLUTION|>--- conflicted
+++ resolved
@@ -876,13 +876,12 @@
 
 static int FreeRTOS_create(struct target *target)
 {
-<<<<<<< HEAD
-	int i = 0;
-	while ((i < FREERTOS_NUM_PARAMS) &&
-			(0 != strcmp(FreeRTOS_params_list[i].target_name, target->type->name))) {
+	unsigned int i = 0;
+	while (i < ARRAY_SIZE(FreeRTOS_params_list) &&
+			strcmp(FreeRTOS_params_list[i].target_name, target->type->name) != 0) {
 		i++;
 	}
-	if (i >= FREERTOS_NUM_PARAMS) {
+	if (i >= ARRAY_SIZE(FreeRTOS_params_list)) {
 		LOG_ERROR("Could not find target in FreeRTOS compatibility list");
 		return ERROR_FAIL;
 	}
@@ -904,15 +903,5 @@
 			return ERROR_FAIL;
 	}
 
-	return 0;
-=======
-	for (unsigned int i = 0; i < ARRAY_SIZE(FreeRTOS_params_list); i++)
-		if (strcmp(FreeRTOS_params_list[i].target_name, target->type->name) == 0) {
-			target->rtos->rtos_specific_params = (void *)&FreeRTOS_params_list[i];
-			return 0;
-		}
-
-	LOG_ERROR("Could not find target in FreeRTOS compatibility list");
-	return -1;
->>>>>>> bb81ec8b
+	return ERROR_OK;
 }