/***************************************************************************
 *   Copyright (C) 2011 by Broadcom Corporation                            *
 *   Evan Hunter - ehunter@broadcom.com                                    *
 *                                                                         *
 *   This program is free software; you can redistribute it and/or modify  *
 *   it under the terms of the GNU General Public License as published by  *
 *   the Free Software Foundation; either version 2 of the License, or     *
 *   (at your option) any later version.                                   *
 *                                                                         *
 *   This program is distributed in the hope that it will be useful,       *
 *   but WITHOUT ANY WARRANTY; without even the implied warranty of        *
 *   MERCHANTABILITY or FITNESS FOR A PARTICULAR PURPOSE.  See the         *
 *   GNU General Public License for more details.                          *
 *                                                                         *
 *   You should have received a copy of the GNU General Public License     *
 *   along with this program.  If not, see <http://www.gnu.org/licenses/>. *
 ***************************************************************************/

#ifdef HAVE_CONFIG_H
#include "config.h"
#endif

#include "rtos.h"
#include "target/armv7m.h"
#include "rtos_standard_stackings.h"

static const struct stack_register_offset rtos_embkernel_cortex_m_stack_offsets[ARMV7M_NUM_CORE_REGS] = {
	{ ARMV7M_R0,   0x24, 32 },		/* r0   */
	{ ARMV7M_R1,   0x28, 32 },		/* r1   */
	{ ARMV7M_R2,   0x2c, 32 },		/* r2   */
	{ ARMV7M_R3,   0x30, 32 },		/* r3   */
	{ ARMV7M_R4,   0x00, 32 },		/* r4   */
	{ ARMV7M_R5,   0x04, 32 },		/* r5   */
	{ ARMV7M_R6,   0x08, 32 },		/* r6   */
	{ ARMV7M_R7,   0x0c, 32 },		/* r7   */
	{ ARMV7M_R8,   0x10, 32 },		/* r8   */
	{ ARMV7M_R9,   0x14, 32 },		/* r9   */
	{ ARMV7M_R10,  0x18, 32 },		/* r10  */
	{ ARMV7M_R11,  0x1c, 32 },		/* r11  */
	{ ARMV7M_R12,  0x34, 32 },		/* r12  */
	{ ARMV7M_R13,  -2,   32 },	    /* sp   */
	{ ARMV7M_R14,  0x38, 32 },		/* lr   */
	{ ARMV7M_PC,   0x3c, 32 },		/* pc   */
	{ ARMV7M_xPSR, 0x40, 32 },		/* xPSR */
};

<<<<<<< HEAD
const struct rtos_register_stacking rtos_embkernel_Cortex_M_stacking = {
	.stack_registers_size = 0x40,
	.stack_growth_direction = -1,
	.num_output_registers = ARMV7M_NUM_CORE_REGS,
	.calculate_process_stack = rtos_generic_stack_align8,
	.register_offsets = rtos_embkernel_Cortex_M_stack_offsets
=======
const struct rtos_register_stacking rtos_embkernel_cortex_m_stacking = {
	0x40,					/* stack_registers_size */
	-1,						/* stack_growth_direction */
	ARMV7M_NUM_CORE_REGS,	/* num_output_registers */
	rtos_generic_stack_align8,	/* stack_alignment */
	rtos_embkernel_cortex_m_stack_offsets	/* register_offsets */
>>>>>>> 9a9e9e2c
};<|MERGE_RESOLUTION|>--- conflicted
+++ resolved
@@ -44,19 +44,10 @@
 	{ ARMV7M_xPSR, 0x40, 32 },		/* xPSR */
 };
 
-<<<<<<< HEAD
-const struct rtos_register_stacking rtos_embkernel_Cortex_M_stacking = {
+const struct rtos_register_stacking rtos_embkernel_cortex_m_stacking = {
 	.stack_registers_size = 0x40,
 	.stack_growth_direction = -1,
 	.num_output_registers = ARMV7M_NUM_CORE_REGS,
 	.calculate_process_stack = rtos_generic_stack_align8,
-	.register_offsets = rtos_embkernel_Cortex_M_stack_offsets
-=======
-const struct rtos_register_stacking rtos_embkernel_cortex_m_stacking = {
-	0x40,					/* stack_registers_size */
-	-1,						/* stack_growth_direction */
-	ARMV7M_NUM_CORE_REGS,	/* num_output_registers */
-	rtos_generic_stack_align8,	/* stack_alignment */
-	rtos_embkernel_cortex_m_stack_offsets	/* register_offsets */
->>>>>>> 9a9e9e2c
+	.register_offsets = rtos_embkernel_cortex_m_stack_offsets
 };