--- conflicted
+++ resolved
@@ -730,11 +730,7 @@
 FLASH_BANK_COMMAND_HANDLER(same5_flash_bank_command)
 {
 	if (bank->base != SAMD_FLASH) {
-<<<<<<< HEAD
-		LOG_ERROR("Address 0x%08" TARGET_PRIxADDR " invalid bank address (try "
-=======
 		LOG_ERROR("Address " TARGET_ADDR_FMT " invalid bank address (try "
->>>>>>> 11a2bfc2
 			"0x%08" PRIx32 "[same5] )", bank->base, SAMD_FLASH);
 		return ERROR_FAIL;
 	}
