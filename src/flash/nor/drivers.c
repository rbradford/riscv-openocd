--- conflicted
+++ resolved
@@ -9,81 +9,6 @@
 #endif
 #include "imp.h"
 
-<<<<<<< HEAD
-extern const struct flash_driver aduc702x_flash;
-extern const struct flash_driver aducm360_flash;
-extern const struct flash_driver ambiqmicro_flash;
-extern const struct flash_driver at91sam3_flash;
-extern const struct flash_driver at91sam4_flash;
-extern const struct flash_driver at91sam4l_flash;
-extern const struct flash_driver at91sam7_flash;
-extern const struct flash_driver at91samd_flash;
-extern const struct flash_driver ath79_flash;
-extern const struct flash_driver atsame5_flash;
-extern const struct flash_driver atsamv_flash;
-extern const struct flash_driver avr_flash;
-extern const struct flash_driver bluenrgx_flash;
-extern const struct flash_driver cc3220sf_flash;
-extern const struct flash_driver cc26xx_flash;
-extern const struct flash_driver cfi_flash;
-extern const struct flash_driver dsp5680xx_flash;
-extern const struct flash_driver efm32_flash;
-extern const struct flash_driver em357_flash;
-extern const struct flash_driver esirisc_flash;
-extern const struct flash_driver faux_flash;
-extern const struct flash_driver fm3_flash;
-extern const struct flash_driver fm4_flash;
-extern const struct flash_driver fespi_flash;
-extern const struct flash_driver gd32vf103_flash;
-extern const struct flash_driver jtagspi_flash;
-extern const struct flash_driver kinetis_flash;
-extern const struct flash_driver kinetis_ke_flash;
-extern const struct flash_driver lpc2000_flash;
-extern const struct flash_driver lpc288x_flash;
-extern const struct flash_driver lpc2900_flash;
-extern const struct flash_driver lpcspifi_flash;
-extern const struct flash_driver max32xxx_flash;
-extern const struct flash_driver mdr_flash;
-extern const struct flash_driver mrvlqspi_flash;
-extern const struct flash_driver msp432_flash;
-extern const struct flash_driver niietcm4_flash;
-extern const struct flash_driver npcx_flash;
-extern const struct flash_driver nrf5_flash;
-extern const struct flash_driver nrf51_flash;
-extern const struct flash_driver numicro_flash;
-extern const struct flash_driver ocl_flash;
-extern const struct flash_driver pic32mx_flash;
-extern const struct flash_driver psoc4_flash;
-extern const struct flash_driver psoc5lp_flash;
-extern const struct flash_driver psoc5lp_eeprom_flash;
-extern const struct flash_driver psoc5lp_nvl_flash;
-extern const struct flash_driver psoc6_flash;
-extern const struct flash_driver renesas_rpchf_flash;
-extern const struct flash_driver rp2040_flash;
-extern const struct flash_driver sh_qspi_flash;
-extern const struct flash_driver sim3x_flash;
-extern const struct flash_driver stellaris_flash;
-extern const struct flash_driver stm32f1x_flash;
-extern const struct flash_driver stm32f2x_flash;
-extern const struct flash_driver stm32lx_flash;
-extern const struct flash_driver stm32l4x_flash;
-extern const struct flash_driver stm32h7x_flash;
-extern const struct flash_driver stmqspi_flash;
-extern const struct flash_driver stmsmi_flash;
-extern const struct flash_driver str7x_flash;
-extern const struct flash_driver str9x_flash;
-extern const struct flash_driver str9xpec_flash;
-extern const struct flash_driver swm050_flash;
-extern const struct flash_driver tms470_flash;
-extern const struct flash_driver virtual_flash;
-extern const struct flash_driver w600_flash;
-extern const struct flash_driver xcf_flash;
-extern const struct flash_driver xmc1xxx_flash;
-extern const struct flash_driver xmc4xxx_flash;
-extern const struct flash_driver rsl10_flash;
-
-=======
->>>>>>> e17fe4db
 /**
  * The list of built-in flash drivers.
  * @todo Make this dynamically extendable with loadable modules.
