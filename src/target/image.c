/***************************************************************************
 *   Copyright (C) 2007 by Dominic Rath                                    *
 *   Dominic.Rath@gmx.de                                                   *
 *                                                                         *
 *   Copyright (C) 2007,2008 Øyvind Harboe                                 *
 *   oyvind.harboe@zylin.com                                               *
 *                                                                         *
 *   Copyright (C) 2008 by Spencer Oliver                                  *
 *   spen@spen-soft.co.uk                                                  *
 *                                                                         *
 *   Copyright (C) 2009 by Franck Hereson                                  *
 *   franck.hereson@secad.fr                                               *
 *                                                                         *
 *   This program is free software; you can redistribute it and/or modify  *
 *   it under the terms of the GNU General Public License as published by  *
 *   the Free Software Foundation; either version 2 of the License, or     *
 *   (at your option) any later version.                                   *
 *                                                                         *
 *   This program is distributed in the hope that it will be useful,       *
 *   but WITHOUT ANY WARRANTY; without even the implied warranty of        *
 *   MERCHANTABILITY or FITNESS FOR A PARTICULAR PURPOSE.  See the         *
 *   GNU General Public License for more details.                          *
 *                                                                         *
 *   You should have received a copy of the GNU General Public License     *
 *   along with this program.  If not, see <http://www.gnu.org/licenses/>. *
 ***************************************************************************/

#ifdef HAVE_CONFIG_H
#include "config.h"
#endif

#include "image.h"
#include "target.h"
#include <helper/log.h>

/* convert ELF header field to host endianness */
#define field16(elf, field) \
	((elf->endianness == ELFDATA2LSB) ? \
	le_to_h_u16((uint8_t *)&field) : be_to_h_u16((uint8_t *)&field))

#define field32(elf, field) \
	((elf->endianness == ELFDATA2LSB) ? \
	le_to_h_u32((uint8_t *)&field) : be_to_h_u32((uint8_t *)&field))

static int autodetect_image_type(struct image *image, const char *url)
{
	int retval;
	struct fileio *fileio;
	size_t read_bytes;
	uint8_t buffer[9];

	/* read the first 4 bytes of image */
	retval = fileio_open(&fileio, url, FILEIO_READ, FILEIO_BINARY);
	if (retval != ERROR_OK)
		return retval;
	retval = fileio_read(fileio, 9, buffer, &read_bytes);

	if (retval == ERROR_OK) {
		if (read_bytes != 9)
			retval = ERROR_FILEIO_OPERATION_FAILED;
	}
	fileio_close(fileio);

	if (retval != ERROR_OK)
		return retval;

	/* check header against known signatures */
	if (strncmp((char *)buffer, ELFMAG, SELFMAG) == 0) {
		LOG_DEBUG("ELF image detected.");
		image->type = IMAGE_ELF;
	} else if ((buffer[0] == ':')	/* record start byte */
		&& (isxdigit(buffer[1]))
		&& (isxdigit(buffer[2]))
		&& (isxdigit(buffer[3]))
		&& (isxdigit(buffer[4]))
		&& (isxdigit(buffer[5]))
		&& (isxdigit(buffer[6]))
		&& (buffer[7] == '0')	/* record type : 00 -> 05 */
		&& (buffer[8] >= '0') && (buffer[8] < '6')) {
		LOG_DEBUG("IHEX image detected.");
		image->type = IMAGE_IHEX;
	} else if ((buffer[0] == 'S')	/* record start byte */
		&& (isxdigit(buffer[1]))
		&& (isxdigit(buffer[2]))
		&& (isxdigit(buffer[3]))
		&& (buffer[1] >= '0') && (buffer[1] < '9')) {
		LOG_DEBUG("S19 image detected.");
		image->type = IMAGE_SRECORD;
	} else
		image->type = IMAGE_BINARY;

	return ERROR_OK;
}

static int identify_image_type(struct image *image, const char *type_string, const char *url)
{
	if (type_string) {
		if (!strcmp(type_string, "bin"))
			image->type = IMAGE_BINARY;
		else if (!strcmp(type_string, "ihex"))
			image->type = IMAGE_IHEX;
		else if (!strcmp(type_string, "elf"))
			image->type = IMAGE_ELF;
		else if (!strcmp(type_string, "mem"))
			image->type = IMAGE_MEMORY;
		else if (!strcmp(type_string, "s19"))
			image->type = IMAGE_SRECORD;
		else if (!strcmp(type_string, "build"))
			image->type = IMAGE_BUILDER;
		else
			return ERROR_IMAGE_TYPE_UNKNOWN;
	} else
		return autodetect_image_type(image, url);

	return ERROR_OK;
}

static int image_ihex_buffer_complete_inner(struct image *image,
	char *lpszLine,
	struct imagesection *section)
{
	struct image_ihex *ihex = image->type_private;
	struct fileio *fileio = ihex->fileio;
	uint32_t full_address;
	uint32_t cooked_bytes;
	bool end_rec = false;

	/* we can't determine the number of sections that we'll have to create ahead of time,
	 * so we locally hold them until parsing is finished */

	size_t filesize;
	int retval;
	retval = fileio_size(fileio, &filesize);
	if (retval != ERROR_OK)
		return retval;

	ihex->buffer = malloc(filesize >> 1);
	cooked_bytes = 0x0;
	image->num_sections = 0;

	while (!fileio_feof(fileio)) {
		full_address = 0x0;
		section[image->num_sections].private = &ihex->buffer[cooked_bytes];
		section[image->num_sections].base_address = 0x0;
		section[image->num_sections].size = 0x0;
		section[image->num_sections].flags = 0;

		while (fileio_fgets(fileio, 1023, lpszLine) == ERROR_OK) {
			uint32_t count;
			uint32_t address;
			uint32_t record_type;
			uint32_t checksum;
			uint8_t cal_checksum = 0;
			size_t bytes_read = 0;

			/* skip comments and blank lines */
			if ((lpszLine[0] == '#') || (strlen(lpszLine + strspn(lpszLine, "\n\t\r ")) == 0))
				continue;

			if (sscanf(&lpszLine[bytes_read], ":%2" SCNx32 "%4" SCNx32 "%2" SCNx32, &count,
				&address, &record_type) != 3)
				return ERROR_IMAGE_FORMAT_ERROR;
			bytes_read += 9;

			cal_checksum += (uint8_t)count;
			cal_checksum += (uint8_t)(address >> 8);
			cal_checksum += (uint8_t)address;
			cal_checksum += (uint8_t)record_type;

			if (record_type == 0) {	/* Data Record */
				if ((full_address & 0xffff) != address) {
					/* we encountered a nonconsecutive location, create a new section,
					 * unless the current section has zero size, in which case this specifies
					 * the current section's base address
					 */
					if (section[image->num_sections].size != 0) {
						image->num_sections++;
						if (image->num_sections >= IMAGE_MAX_SECTIONS) {
							/* too many sections */
							LOG_ERROR("Too many sections found in IHEX file");
							return ERROR_IMAGE_FORMAT_ERROR;
						}
						section[image->num_sections].size = 0x0;
						section[image->num_sections].flags = 0;
						section[image->num_sections].private =
							&ihex->buffer[cooked_bytes];
					}
					section[image->num_sections].base_address =
						(full_address & 0xffff0000) | address;
					full_address = (full_address & 0xffff0000) | address;
				}

				while (count-- > 0) {
					unsigned value;
					sscanf(&lpszLine[bytes_read], "%2x", &value);
					ihex->buffer[cooked_bytes] = (uint8_t)value;
					cal_checksum += (uint8_t)ihex->buffer[cooked_bytes];
					bytes_read += 2;
					cooked_bytes += 1;
					section[image->num_sections].size += 1;
					full_address++;
				}
			} else if (record_type == 1) {	/* End of File Record */
				/* finish the current section */
				image->num_sections++;

				/* copy section information */
				image->sections = malloc(sizeof(struct imagesection) * image->num_sections);
				for (unsigned int i = 0; i < image->num_sections; i++) {
					image->sections[i].private = section[i].private;
					image->sections[i].base_address = section[i].base_address;
					image->sections[i].size = section[i].size;
					image->sections[i].flags = section[i].flags;
				}

				end_rec = true;
				break;
			} else if (record_type == 2) {	/* Linear Address Record */
				uint16_t upper_address;

				sscanf(&lpszLine[bytes_read], "%4hx", &upper_address);
				cal_checksum += (uint8_t)(upper_address >> 8);
				cal_checksum += (uint8_t)upper_address;
				bytes_read += 4;

				if ((full_address >> 4) != upper_address) {
					/* we encountered a nonconsecutive location, create a new section,
					 * unless the current section has zero size, in which case this specifies
					 * the current section's base address
					 */
					if (section[image->num_sections].size != 0) {
						image->num_sections++;
						if (image->num_sections >= IMAGE_MAX_SECTIONS) {
							/* too many sections */
							LOG_ERROR("Too many sections found in IHEX file");
							return ERROR_IMAGE_FORMAT_ERROR;
						}
						section[image->num_sections].size = 0x0;
						section[image->num_sections].flags = 0;
						section[image->num_sections].private =
							&ihex->buffer[cooked_bytes];
					}
					section[image->num_sections].base_address =
						(full_address & 0xffff) | (upper_address << 4);
					full_address = (full_address & 0xffff) | (upper_address << 4);
				}
			} else if (record_type == 3) {	/* Start Segment Address Record */
				uint32_t dummy;

				/* "Start Segment Address Record" will not be supported
				 * but we must consume it, and do not create an error.  */
				while (count-- > 0) {
					sscanf(&lpszLine[bytes_read], "%2" SCNx32, &dummy);
					cal_checksum += (uint8_t)dummy;
					bytes_read += 2;
				}
			} else if (record_type == 4) {	/* Extended Linear Address Record */
				uint16_t upper_address;

				sscanf(&lpszLine[bytes_read], "%4hx", &upper_address);
				cal_checksum += (uint8_t)(upper_address >> 8);
				cal_checksum += (uint8_t)upper_address;
				bytes_read += 4;

				if ((full_address >> 16) != upper_address) {
					/* we encountered a nonconsecutive location, create a new section,
					 * unless the current section has zero size, in which case this specifies
					 * the current section's base address
					 */
					if (section[image->num_sections].size != 0) {
						image->num_sections++;
						if (image->num_sections >= IMAGE_MAX_SECTIONS) {
							/* too many sections */
							LOG_ERROR("Too many sections found in IHEX file");
							return ERROR_IMAGE_FORMAT_ERROR;
						}
						section[image->num_sections].size = 0x0;
						section[image->num_sections].flags = 0;
						section[image->num_sections].private =
							&ihex->buffer[cooked_bytes];
					}
					section[image->num_sections].base_address =
						(full_address & 0xffff) | (upper_address << 16);
					full_address = (full_address & 0xffff) | (upper_address << 16);
				}
			} else if (record_type == 5) {	/* Start Linear Address Record */
				uint32_t start_address;

				sscanf(&lpszLine[bytes_read], "%8" SCNx32, &start_address);
				cal_checksum += (uint8_t)(start_address >> 24);
				cal_checksum += (uint8_t)(start_address >> 16);
				cal_checksum += (uint8_t)(start_address >> 8);
				cal_checksum += (uint8_t)start_address;
				bytes_read += 8;

				image->start_address_set = true;
				image->start_address = be_to_h_u32((uint8_t *)&start_address);
			} else {
				LOG_ERROR("unhandled IHEX record type: %i", (int)record_type);
				return ERROR_IMAGE_FORMAT_ERROR;
			}

			sscanf(&lpszLine[bytes_read], "%2" SCNx32, &checksum);

			if ((uint8_t)checksum != (uint8_t)(~cal_checksum + 1)) {
				/* checksum failed */
				LOG_ERROR("incorrect record checksum found in IHEX file");
				return ERROR_IMAGE_CHECKSUM;
			}

			if (end_rec) {
				end_rec = false;
				LOG_WARNING("continuing after end-of-file record: %.40s", lpszLine);
			}
		}
	}

	if (end_rec)
		return ERROR_OK;
	else {
		LOG_ERROR("premature end of IHEX file, no matching end-of-file record found");
		return ERROR_IMAGE_FORMAT_ERROR;
	}
}

/**
 * Allocate memory dynamically instead of on the stack. This
 * is important w/embedded hosts.
 */
static int image_ihex_buffer_complete(struct image *image)
{
	char *lpszLine = malloc(1023);
	if (lpszLine == NULL) {
		LOG_ERROR("Out of memory");
		return ERROR_FAIL;
	}
	struct imagesection *section = malloc(sizeof(struct imagesection) * IMAGE_MAX_SECTIONS);
	if (section == NULL) {
		free(lpszLine);
		LOG_ERROR("Out of memory");
		return ERROR_FAIL;
	}
	int retval;

	retval = image_ihex_buffer_complete_inner(image, lpszLine, section);

	free(section);
	free(lpszLine);

	return retval;
}

static int image_elf_read_headers(struct image *image)
{
	struct image_elf *elf = image->type_private;
	size_t read_bytes;
	uint32_t i, j;
	int retval;
	uint32_t nload, load_to_vaddr = 0;

	elf->header = malloc(sizeof(Elf32_Ehdr));

	if (elf->header == NULL) {
		LOG_ERROR("insufficient memory to perform operation ");
		return ERROR_FILEIO_OPERATION_FAILED;
	}

	retval = fileio_read(elf->fileio, sizeof(Elf32_Ehdr), (uint8_t *)elf->header, &read_bytes);
	if (retval != ERROR_OK) {
		LOG_ERROR("cannot read ELF file header, read failed");
		return ERROR_FILEIO_OPERATION_FAILED;
	}
	if (read_bytes != sizeof(Elf32_Ehdr)) {
		LOG_ERROR("cannot read ELF file header, only partially read");
		return ERROR_FILEIO_OPERATION_FAILED;
	}

	if (strncmp((char *)elf->header->e_ident, ELFMAG, SELFMAG) != 0) {
		LOG_ERROR("invalid ELF file, bad magic number");
		return ERROR_IMAGE_FORMAT_ERROR;
	}
	if (elf->header->e_ident[EI_CLASS] != ELFCLASS32) {
		LOG_ERROR("invalid ELF file, only 32bits files are supported");
		return ERROR_IMAGE_FORMAT_ERROR;
	}

	elf->endianness = elf->header->e_ident[EI_DATA];
	if ((elf->endianness != ELFDATA2LSB)
		&& (elf->endianness != ELFDATA2MSB)) {
		LOG_ERROR("invalid ELF file, unknown endianness setting");
		return ERROR_IMAGE_FORMAT_ERROR;
	}

	elf->segment_count = field16(elf, elf->header->e_phnum);
	if (elf->segment_count == 0) {
		LOG_ERROR("invalid ELF file, no program headers");
		return ERROR_IMAGE_FORMAT_ERROR;
	}

	retval = fileio_seek(elf->fileio, field32(elf, elf->header->e_phoff));
	if (retval != ERROR_OK) {
		LOG_ERROR("cannot seek to ELF program header table, read failed");
		return retval;
	}

	elf->segments = malloc(elf->segment_count*sizeof(Elf32_Phdr));
	if (elf->segments == NULL) {
		LOG_ERROR("insufficient memory to perform operation ");
		return ERROR_FILEIO_OPERATION_FAILED;
	}

	retval = fileio_read(elf->fileio, elf->segment_count*sizeof(Elf32_Phdr),
			(uint8_t *)elf->segments, &read_bytes);
	if (retval != ERROR_OK) {
		LOG_ERROR("cannot read ELF segment headers, read failed");
		return retval;
	}
	if (read_bytes != elf->segment_count*sizeof(Elf32_Phdr)) {
		LOG_ERROR("cannot read ELF segment headers, only partially read");
		return ERROR_FILEIO_OPERATION_FAILED;
	}

	/* count useful segments (loadable), ignore BSS section */
	image->num_sections = 0;
	for (i = 0; i < elf->segment_count; i++)
		if ((field32(elf,
			elf->segments[i].p_type) == PT_LOAD) &&
			(field32(elf, elf->segments[i].p_filesz) != 0))
			image->num_sections++;

	assert(image->num_sections > 0);

	/**
	 * some ELF linkers produce binaries with *all* the program header
	 * p_paddr fields zero (there can be however one loadable segment
	 * that has valid physical address 0x0).
	 * If we have such a binary with more than
	 * one PT_LOAD header, then use p_vaddr instead of p_paddr
	 * (ARM ELF standard demands p_paddr = 0 anyway, and BFD
	 * library uses this approach to workaround zero-initialized p_paddrs
	 * when obtaining lma - look at elf.c of BDF)
	 */
	for (nload = 0, i = 0; i < elf->segment_count; i++)
		if (elf->segments[i].p_paddr != 0)
			break;
		else if ((field32(elf,
			elf->segments[i].p_type) == PT_LOAD) &&
			(field32(elf, elf->segments[i].p_memsz) != 0))
			++nload;

	if (i >= elf->segment_count && nload > 1)
		load_to_vaddr = 1;

	/* alloc and fill sections array with loadable segments */
	image->sections = malloc(image->num_sections * sizeof(struct imagesection));
	for (i = 0, j = 0; i < elf->segment_count; i++) {
		if ((field32(elf,
			elf->segments[i].p_type) == PT_LOAD) &&
			(field32(elf, elf->segments[i].p_filesz) != 0)) {
			image->sections[j].size = field32(elf, elf->segments[i].p_filesz);
			if (load_to_vaddr)
				image->sections[j].base_address = field32(elf,
						elf->segments[i].p_vaddr);
			else
				image->sections[j].base_address = field32(elf,
						elf->segments[i].p_paddr);
			image->sections[j].private = &elf->segments[i];
			image->sections[j].flags = field32(elf, elf->segments[i].p_flags);
			j++;
		}
	}

	image->start_address_set = true;
	image->start_address = field32(elf, elf->header->e_entry);

	return ERROR_OK;
}

static int image_elf_read_section(struct image *image,
	int section,
	uint32_t offset,
	uint32_t size,
	uint8_t *buffer,
	size_t *size_read)
{
	struct image_elf *elf = image->type_private;
	Elf32_Phdr *segment = (Elf32_Phdr *)image->sections[section].private;
	size_t read_size, really_read;
	int retval;

	*size_read = 0;

	LOG_DEBUG("load segment %d at 0x%" PRIx32 " (sz = 0x%" PRIx32 ")", section, offset, size);

	/* read initialized data in current segment if any */
	if (offset < field32(elf, segment->p_filesz)) {
		/* maximal size present in file for the current segment */
		read_size = MIN(size, field32(elf, segment->p_filesz) - offset);
		LOG_DEBUG("read elf: size = 0x%zx at 0x%" PRIx32 "", read_size,
			field32(elf, segment->p_offset) + offset);
		/* read initialized area of the segment */
		retval = fileio_seek(elf->fileio, field32(elf, segment->p_offset) + offset);
		if (retval != ERROR_OK) {
			LOG_ERROR("cannot find ELF segment content, seek failed");
			return retval;
		}
		retval = fileio_read(elf->fileio, read_size, buffer, &really_read);
		if (retval != ERROR_OK) {
			LOG_ERROR("cannot read ELF segment content, read failed");
			return retval;
		}
		size -= read_size;
		*size_read += read_size;
		/* need more data ? */
		if (!size)
			return ERROR_OK;
	}

	return ERROR_OK;
}

static int image_mot_buffer_complete_inner(struct image *image,
	char *lpszLine,
	struct imagesection *section)
{
	struct image_mot *mot = image->type_private;
	struct fileio *fileio = mot->fileio;
	uint32_t full_address;
	uint32_t cooked_bytes;
	bool end_rec = false;

	/* we can't determine the number of sections that we'll have to create ahead of time,
	 * so we locally hold them until parsing is finished */

	int retval;
	size_t filesize;
	retval = fileio_size(fileio, &filesize);
	if (retval != ERROR_OK)
		return retval;

	mot->buffer = malloc(filesize >> 1);
	cooked_bytes = 0x0;
	image->num_sections = 0;

	while (!fileio_feof(fileio)) {
		full_address = 0x0;
		section[image->num_sections].private = &mot->buffer[cooked_bytes];
		section[image->num_sections].base_address = 0x0;
		section[image->num_sections].size = 0x0;
		section[image->num_sections].flags = 0;

		while (fileio_fgets(fileio, 1023, lpszLine) == ERROR_OK) {
			uint32_t count;
			uint32_t address;
			uint32_t record_type;
			uint32_t checksum;
			uint8_t cal_checksum = 0;
			uint32_t bytes_read = 0;

			/* skip comments and blank lines */
			if ((lpszLine[0] == '#') || (strlen(lpszLine + strspn(lpszLine, "\n\t\r ")) == 0))
				continue;

			/* get record type and record length */
			if (sscanf(&lpszLine[bytes_read], "S%1" SCNx32 "%2" SCNx32, &record_type,
				&count) != 2)
				return ERROR_IMAGE_FORMAT_ERROR;

			bytes_read += 4;
			cal_checksum += (uint8_t)count;

			/* skip checksum byte */
			count -= 1;

			if (record_type == 0) {
				/* S0 - starting record (optional) */
				int iValue;

				while (count-- > 0) {
					sscanf(&lpszLine[bytes_read], "%2x", &iValue);
					cal_checksum += (uint8_t)iValue;
					bytes_read += 2;
				}
			} else if (record_type >= 1 && record_type <= 3) {
				switch (record_type) {
					case 1:
						/* S1 - 16 bit address data record */
						sscanf(&lpszLine[bytes_read], "%4" SCNx32, &address);
						cal_checksum += (uint8_t)(address >> 8);
						cal_checksum += (uint8_t)address;
						bytes_read += 4;
						count -= 2;
						break;

					case 2:
						/* S2 - 24 bit address data record */
						sscanf(&lpszLine[bytes_read], "%6" SCNx32, &address);
						cal_checksum += (uint8_t)(address >> 16);
						cal_checksum += (uint8_t)(address >> 8);
						cal_checksum += (uint8_t)address;
						bytes_read += 6;
						count -= 3;
						break;

					case 3:
						/* S3 - 32 bit address data record */
						sscanf(&lpszLine[bytes_read], "%8" SCNx32, &address);
						cal_checksum += (uint8_t)(address >> 24);
						cal_checksum += (uint8_t)(address >> 16);
						cal_checksum += (uint8_t)(address >> 8);
						cal_checksum += (uint8_t)address;
						bytes_read += 8;
						count -= 4;
						break;

				}

				if (full_address != address) {
					/* we encountered a nonconsecutive location, create a new section,
					 * unless the current section has zero size, in which case this specifies
					 * the current section's base address
					 */
					if (section[image->num_sections].size != 0) {
						image->num_sections++;
						section[image->num_sections].size = 0x0;
						section[image->num_sections].flags = 0;
						section[image->num_sections].private =
							&mot->buffer[cooked_bytes];
					}
					section[image->num_sections].base_address = address;
					full_address = address;
				}

				while (count-- > 0) {
					unsigned value;
					sscanf(&lpszLine[bytes_read], "%2x", &value);
					mot->buffer[cooked_bytes] = (uint8_t)value;
					cal_checksum += (uint8_t)mot->buffer[cooked_bytes];
					bytes_read += 2;
					cooked_bytes += 1;
					section[image->num_sections].size += 1;
					full_address++;
				}
			} else if (record_type == 5 || record_type == 6) {
				/* S5 and S6 are the data count records, we ignore them */
				uint32_t dummy;

				while (count-- > 0) {
					sscanf(&lpszLine[bytes_read], "%2" SCNx32, &dummy);
					cal_checksum += (uint8_t)dummy;
					bytes_read += 2;
				}
			} else if (record_type >= 7 && record_type <= 9) {
				/* S7, S8, S9 - ending records for 32, 24 and 16bit */
				image->num_sections++;

				/* copy section information */
				image->sections = malloc(sizeof(struct imagesection) * image->num_sections);
				for (unsigned int i = 0; i < image->num_sections; i++) {
					image->sections[i].private = section[i].private;
					image->sections[i].base_address = section[i].base_address;
					image->sections[i].size = section[i].size;
					image->sections[i].flags = section[i].flags;
				}

				end_rec = true;
				break;
			} else {
				LOG_ERROR("unhandled S19 record type: %i", (int)(record_type));
				return ERROR_IMAGE_FORMAT_ERROR;
			}

			/* account for checksum, will always be 0xFF */
			sscanf(&lpszLine[bytes_read], "%2" SCNx32, &checksum);
			cal_checksum += (uint8_t)checksum;

			if (cal_checksum != 0xFF) {
				/* checksum failed */
				LOG_ERROR("incorrect record checksum found in S19 file");
				return ERROR_IMAGE_CHECKSUM;
			}

			if (end_rec) {
				end_rec = false;
				LOG_WARNING("continuing after end-of-file record: %.40s", lpszLine);
			}
		}
	}

	if (end_rec)
		return ERROR_OK;
	else {
		LOG_ERROR("premature end of S19 file, no matching end-of-file record found");
		return ERROR_IMAGE_FORMAT_ERROR;
	}
}

/**
 * Allocate memory dynamically instead of on the stack. This
 * is important w/embedded hosts.
 */
static int image_mot_buffer_complete(struct image *image)
{
	char *lpszLine = malloc(1023);
	if (lpszLine == NULL) {
		LOG_ERROR("Out of memory");
		return ERROR_FAIL;
	}
	struct imagesection *section = malloc(sizeof(struct imagesection) * IMAGE_MAX_SECTIONS);
	if (section == NULL) {
		free(lpszLine);
		LOG_ERROR("Out of memory");
		return ERROR_FAIL;
	}
	int retval;

	retval = image_mot_buffer_complete_inner(image, lpszLine, section);

	free(section);
	free(lpszLine);

	return retval;
}

int image_open(struct image *image, const char *url, const char *type_string)
{
	int retval = ERROR_OK;

	retval = identify_image_type(image, type_string, url);
	if (retval != ERROR_OK)
		return retval;

	if (image->type == IMAGE_BINARY) {
		struct image_binary *image_binary;

		image_binary = image->type_private = malloc(sizeof(struct image_binary));

		retval = fileio_open(&image_binary->fileio, url, FILEIO_READ, FILEIO_BINARY);
		if (retval != ERROR_OK)
			return retval;
		size_t filesize;
		retval = fileio_size(image_binary->fileio, &filesize);
		if (retval != ERROR_OK) {
			fileio_close(image_binary->fileio);
			return retval;
		}

		image->num_sections = 1;
		image->sections = malloc(sizeof(struct imagesection));
		image->sections[0].base_address = 0x0;
		image->sections[0].size = filesize;
		image->sections[0].flags = 0;
	} else if (image->type == IMAGE_IHEX) {
		struct image_ihex *image_ihex;

		image_ihex = image->type_private = malloc(sizeof(struct image_ihex));

		retval = fileio_open(&image_ihex->fileio, url, FILEIO_READ, FILEIO_TEXT);
		if (retval != ERROR_OK)
			return retval;

		retval = image_ihex_buffer_complete(image);
		if (retval != ERROR_OK) {
			LOG_ERROR(
				"failed buffering IHEX image, check server output for additional information");
			fileio_close(image_ihex->fileio);
			return retval;
		}
	} else if (image->type == IMAGE_ELF) {
		struct image_elf *image_elf;

		image_elf = image->type_private = malloc(sizeof(struct image_elf));

		retval = fileio_open(&image_elf->fileio, url, FILEIO_READ, FILEIO_BINARY);
		if (retval != ERROR_OK)
			return retval;

		retval = image_elf_read_headers(image);
		if (retval != ERROR_OK) {
			fileio_close(image_elf->fileio);
			return retval;
		}
	} else if (image->type == IMAGE_MEMORY) {
		struct target *target = get_target(url);

		if (target == NULL) {
			LOG_ERROR("target '%s' not defined", url);
			return ERROR_FAIL;
		}

		struct image_memory *image_memory;

		image->num_sections = 1;
		image->sections = malloc(sizeof(struct imagesection));
		image->sections[0].base_address = 0x0;
		image->sections[0].size = 0xffffffff;
		image->sections[0].flags = 0;

		image_memory = image->type_private = malloc(sizeof(struct image_memory));

		image_memory->target = target;
		image_memory->cache = NULL;
		image_memory->cache_address = 0x0;
	} else if (image->type == IMAGE_SRECORD) {
		struct image_mot *image_mot;

		image_mot = image->type_private = malloc(sizeof(struct image_mot));

		retval = fileio_open(&image_mot->fileio, url, FILEIO_READ, FILEIO_TEXT);
		if (retval != ERROR_OK)
			return retval;

		retval = image_mot_buffer_complete(image);
		if (retval != ERROR_OK) {
			LOG_ERROR(
				"failed buffering S19 image, check server output for additional information");
			fileio_close(image_mot->fileio);
			return retval;
		}
	} else if (image->type == IMAGE_BUILDER) {
		image->num_sections = 0;
		image->base_address_set = false;
		image->sections = NULL;
		image->type_private = NULL;
	}

	if (image->base_address_set) {
		/* relocate */
		for (unsigned int section = 0; section < image->num_sections; section++)
			image->sections[section].base_address += image->base_address;
											/* we're done relocating. The two statements below are mainly
											* for documentation purposes: stop anyone from empirically
											* thinking they should use these values henceforth. */
		image->base_address = 0;
		image->base_address_set = false;
	}

	return retval;
};

int image_read_section(struct image *image,
	int section,
	uint32_t offset,
	uint32_t size,
	uint8_t *buffer,
	size_t *size_read)
{
	int retval;

	/* don't read past the end of a section */
	if (offset + size > image->sections[section].size) {
		LOG_DEBUG(
			"read past end of section: 0x%8.8" PRIx32 " + 0x%8.8" PRIx32 " > 0x%8.8" PRIx32 "",
			offset,
			size,
			image->sections[section].size);
		return ERROR_COMMAND_SYNTAX_ERROR;
	}

	if (image->type == IMAGE_BINARY) {
		struct image_binary *image_binary = image->type_private;

		/* only one section in a plain binary */
		if (section != 0)
			return ERROR_COMMAND_SYNTAX_ERROR;

		/* seek to offset */
		retval = fileio_seek(image_binary->fileio, offset);
		if (retval != ERROR_OK)
			return retval;

		/* return requested bytes */
		retval = fileio_read(image_binary->fileio, size, buffer, size_read);
		if (retval != ERROR_OK)
			return retval;
	} else if (image->type == IMAGE_IHEX) {
		memcpy(buffer, (uint8_t *)image->sections[section].private + offset, size);
		*size_read = size;

		return ERROR_OK;
	} else if (image->type == IMAGE_ELF)
		return image_elf_read_section(image, section, offset, size, buffer, size_read);
	else if (image->type == IMAGE_MEMORY) {
		struct image_memory *image_memory = image->type_private;
		uint32_t address = image->sections[section].base_address + offset;

		*size_read = 0;

		while ((size - *size_read) > 0) {
			uint32_t size_in_cache;

			if (!image_memory->cache
				|| (address < image_memory->cache_address)
				|| (address >=
				(image_memory->cache_address + IMAGE_MEMORY_CACHE_SIZE))) {
				if (!image_memory->cache)
					image_memory->cache = malloc(IMAGE_MEMORY_CACHE_SIZE);

				if (target_read_buffer(image_memory->target, address &
					~(IMAGE_MEMORY_CACHE_SIZE - 1),
					IMAGE_MEMORY_CACHE_SIZE, image_memory->cache) != ERROR_OK) {
					free(image_memory->cache);
					image_memory->cache = NULL;
					return ERROR_IMAGE_TEMPORARILY_UNAVAILABLE;
				}
				image_memory->cache_address = address &
					~(IMAGE_MEMORY_CACHE_SIZE - 1);
			}

			size_in_cache =
				(image_memory->cache_address + IMAGE_MEMORY_CACHE_SIZE) - address;

			memcpy(buffer + *size_read,
				image_memory->cache + (address - image_memory->cache_address),
				(size_in_cache > size) ? size : size_in_cache
				);

			*size_read += (size_in_cache > size) ? size : size_in_cache;
			address += (size_in_cache > size) ? size : size_in_cache;
		}
	} else if (image->type == IMAGE_SRECORD) {
		memcpy(buffer, (uint8_t *)image->sections[section].private + offset, size);
		*size_read = size;

		return ERROR_OK;
	} else if (image->type == IMAGE_BUILDER) {
		memcpy(buffer, (uint8_t *)image->sections[section].private + offset, size);
		*size_read = size;

		return ERROR_OK;
	}

	return ERROR_OK;
}

int image_add_section(struct image *image, uint32_t base, uint32_t size, int flags, uint8_t const *data)
{
	struct imagesection *section;

	/* only image builder supports adding sections */
	if (image->type != IMAGE_BUILDER)
		return ERROR_COMMAND_SYNTAX_ERROR;

	/* see if there's a previous section */
	if (image->num_sections) {
		section = &image->sections[image->num_sections - 1];

		/* see if it's enough to extend the last section,
		 * adding data to previous sections or merging is not supported */
		if (((section->base_address + section->size) == base) &&
			(section->flags == flags)) {
			section->private = realloc(section->private, section->size + size);
			memcpy((uint8_t *)section->private + section->size, data, size);
			section->size += size;
			return ERROR_OK;
		}
	}

	/* allocate new section */
	image->num_sections++;
	image->sections =
		realloc(image->sections, sizeof(struct imagesection) * image->num_sections);
	section = &image->sections[image->num_sections - 1];
	section->base_address = base;
	section->size = size;
	section->flags = flags;
	section->private = malloc(sizeof(uint8_t) * size);
	memcpy((uint8_t *)section->private, data, size);

	return ERROR_OK;
}

void image_close(struct image *image)
{
	if (image->type == IMAGE_BINARY) {
		struct image_binary *image_binary = image->type_private;

		fileio_close(image_binary->fileio);
	} else if (image->type == IMAGE_IHEX) {
		struct image_ihex *image_ihex = image->type_private;

		fileio_close(image_ihex->fileio);

		free(image_ihex->buffer);
		image_ihex->buffer = NULL;
	} else if (image->type == IMAGE_ELF) {
		struct image_elf *image_elf = image->type_private;

		fileio_close(image_elf->fileio);

		free(image_elf->header);
		image_elf->header = NULL;

		free(image_elf->segments);
		image_elf->segments = NULL;
	} else if (image->type == IMAGE_MEMORY) {
		struct image_memory *image_memory = image->type_private;

		free(image_memory->cache);
		image_memory->cache = NULL;
	} else if (image->type == IMAGE_SRECORD) {
		struct image_mot *image_mot = image->type_private;

		fileio_close(image_mot->fileio);

		free(image_mot->buffer);
		image_mot->buffer = NULL;
	} else if (image->type == IMAGE_BUILDER) {
		for (unsigned int i = 0; i < image->num_sections; i++) {
			free(image->sections[i].private);
			image->sections[i].private = NULL;
		}
	}

	free(image->type_private);
	image->type_private = NULL;

	free(image->sections);
	image->sections = NULL;
}

int image_calculate_checksum(const uint8_t *buffer, uint32_t nbytes, uint32_t *checksum)
{
	uint32_t crc = 0xffffffff;
	LOG_DEBUG("Calculating checksum");

	static uint32_t crc32_table[256];

	static bool first_init;
	if (!first_init) {
		/* Initialize the CRC table and the decoding table.  */
		unsigned int i, j, c;
		for (i = 0; i < 256; i++) {
			/* as per gdb */
			for (c = i << 24, j = 8; j > 0; --j)
				c = c & 0x80000000 ? (c << 1) ^ 0x04c11db7 : (c << 1);
			crc32_table[i] = c;
		}

		first_init = true;
	}

	while (nbytes > 0) {
		int run = nbytes;
		if (run > 32768)
			run = 32768;
		nbytes -= run;
		while (run--) {
			/* as per gdb */
			crc = (crc << 8) ^ crc32_table[((crc >> 24) ^ *buffer++) & 255];
		}
		keep_alive();
	}

<<<<<<< HEAD
	LOG_DEBUG("Calculating checksum done; checksum=0x%x", crc);
=======
	LOG_DEBUG("Calculating checksum done; checksum=0x%" PRIx32, crc);
>>>>>>> 0f06d943

	*checksum = crc;
	return ERROR_OK;
}<|MERGE_RESOLUTION|>--- conflicted
+++ resolved
@@ -1052,11 +1052,7 @@
 		keep_alive();
 	}
 
-<<<<<<< HEAD
-	LOG_DEBUG("Calculating checksum done; checksum=0x%x", crc);
-=======
 	LOG_DEBUG("Calculating checksum done; checksum=0x%" PRIx32, crc);
->>>>>>> 0f06d943
 
 	*checksum = crc;
 	return ERROR_OK;
