--- conflicted
+++ resolved
@@ -272,19 +272,14 @@
 		return hybrid_breakpoint_add_internal(target, address, asid, length, type);
 }
 
-<<<<<<< HEAD
 /* Free the data structures we use to track a breakpoint on data_target.
  * Remove the actual breakpoint from breakpoint_target.
  * This separation is useful when a software breakpoint is tracked on a target
  * that is currently unavailable, but the breakpoint also affects a target that
  * is available.
  */
-static void breakpoint_free(struct target *data_target, struct target *breakpoint_target,
+static int breakpoint_free(struct target *data_target, struct target *breakpoint_target,
 		struct breakpoint *breakpoint_to_remove)
-=======
-/* free up a breakpoint */
-static int breakpoint_free(struct target *target, struct breakpoint *breakpoint_to_remove)
->>>>>>> 022e4382
 {
 	struct breakpoint *breakpoint = data_target->breakpoints;
 	struct breakpoint **breakpoint_p = &data_target->breakpoints;
@@ -298,18 +293,14 @@
 	}
 
 	if (!breakpoint)
-		return ERROR_OK;
-
-<<<<<<< HEAD
+		return ERROR_BREAKPOINT_NOT_FOUND;
+
 	retval = target_remove_breakpoint(breakpoint_target, breakpoint);
-=======
-	retval = target_remove_breakpoint(target, breakpoint);
 	if (retval != ERROR_OK) {
-		LOG_TARGET_ERROR(target, "could not remove breakpoint #%d on this target",
+		LOG_TARGET_ERROR(breakpoint_target, "could not remove breakpoint #%d on this target",
 						breakpoint->number);
 		return retval;
 	}
->>>>>>> 022e4382
 
 	LOG_DEBUG("free BPID: %" PRIu32 " --> %d", breakpoint->unique_id, retval);
 	(*breakpoint_p) = breakpoint->next;
@@ -319,29 +310,7 @@
 	return ERROR_OK;
 }
 
-<<<<<<< HEAD
-static void breakpoint_remove_all_internal(struct target *target)
-=======
-static int breakpoint_remove_internal(struct target *target, target_addr_t address)
-{
-	struct breakpoint *breakpoint = target->breakpoints;
-
-	while (breakpoint) {
-		if ((breakpoint->address == address) ||
-		    (breakpoint->address == 0 && breakpoint->asid == address))
-			break;
-		breakpoint = breakpoint->next;
-	}
-
-	if (breakpoint) {
-		return breakpoint_free(target, breakpoint);
-	} else {
-		return ERROR_BREAKPOINT_NOT_FOUND;
-	}
-}
-
 static int breakpoint_remove_all_internal(struct target *target)
->>>>>>> 022e4382
 {
 	struct breakpoint *breakpoint = target->breakpoints;
 	int retval = ERROR_OK;
@@ -349,13 +318,9 @@
 	while (breakpoint) {
 		struct breakpoint *tmp = breakpoint;
 		breakpoint = breakpoint->next;
-<<<<<<< HEAD
-		breakpoint_free(target, target, tmp);
-=======
-		int status = breakpoint_free(target, tmp);
+		int status = breakpoint_free(target, target, tmp);
 		if (status != ERROR_OK)
 			retval = status;
->>>>>>> 022e4382
 	}
 
 	return retval;
@@ -363,14 +328,14 @@
 
 int breakpoint_remove(struct target *target, target_addr_t address)
 {
-<<<<<<< HEAD
 	if (!target->smp) {
 		struct breakpoint *breakpoint = breakpoint_find(target, address);
 		if (breakpoint)
-			breakpoint_free(target, target, breakpoint);
-		return;
-	}
-
+			return breakpoint_free(target, target, breakpoint);
+		return ERROR_BREAKPOINT_NOT_FOUND;
+	}
+
+	int retval = ERROR_OK;
 	unsigned int found = 0;
 	struct target_list *head;
 	/* Target where we found a software breakpoint. */
@@ -408,13 +373,15 @@
 				software_breakpoint = breakpoint;
 			}
 		} else {
-			breakpoint_free(curr, curr, breakpoint);
+			int status = breakpoint_free(curr, curr, breakpoint);
+			if (status != ERROR_OK)
+				retval = status;
 		}
 	}
 
 	if (!found) {
 		LOG_ERROR("no breakpoint at address " TARGET_ADDR_FMT " found", address);
-		return;
+		return ERROR_BREAKPOINT_NOT_FOUND;
 	}
 
 	if (software_breakpoint) {
@@ -435,47 +402,16 @@
 			/* Remove the software breakpoint through
 			* remove_target, but update the breakpoints structure
 			* of software_breakpoint_target. */
-			/* TODO: If there is an error, can we try to remove the
-			 * same breakpoint from a different target? */
-			breakpoint_free(software_breakpoint_target, remove_target, software_breakpoint);
+			int status = breakpoint_free(software_breakpoint_target, remove_target, software_breakpoint);
+			if (status != ERROR_OK)
+				/* TODO: If there is an error, can we try to remove the
+				* same breakpoint from a different target? */
+				retval = status;
 		} else {
 			LOG_WARNING("No halted target found to remove software breakpoint at "
 					TARGET_ADDR_FMT ".", address);
 		}
-=======
-	int retval = ERROR_OK;
-	unsigned int num_found_breakpoints = 0;
-	if (target->smp) {
-		struct target_list *head;
-
-		foreach_smp_target(head, target->smp_targets) {
-			struct target *curr = head->target;
-			int status = breakpoint_remove_internal(curr, address);
-
-			if (status != ERROR_BREAKPOINT_NOT_FOUND) {
-				num_found_breakpoints++;
-
-				if (status != ERROR_OK) {
-					LOG_TARGET_ERROR(curr, "failed to remove breakpoint at address " TARGET_ADDR_FMT, address);
-					retval = status;
-				}
-			}
-		}
-
-	} else {
-		retval = breakpoint_remove_internal(target, address);
-
-		if (retval != ERROR_BREAKPOINT_NOT_FOUND) {
-			num_found_breakpoints++;
-
-			if (retval != ERROR_OK)
-				LOG_TARGET_ERROR(target, "failed to remove breakpoint at address " TARGET_ADDR_FMT, address);
-		}
->>>>>>> 022e4382
-	}
-
-	if (num_found_breakpoints == 0)
-		LOG_TARGET_ERROR(target, "no breakpoint at address " TARGET_ADDR_FMT " found", address);
+	}
 
 	return retval;
 }
@@ -504,21 +440,16 @@
 {
 	LOG_DEBUG("Delete all breakpoints for target: %s",
 		target_name(target));
-<<<<<<< HEAD
-	while (target->breakpoints)
-		breakpoint_free(target, target, target->breakpoints);
-=======
 
 	int retval = ERROR_OK;
 
 	while (target->breakpoints) {
-		int status = breakpoint_free(target, target->breakpoints);
+		int status = breakpoint_free(target, target, target->breakpoints);
 		if (status != ERROR_OK)
 			retval = status;
 	}
 
 	return retval;
->>>>>>> 022e4382
 }
 
 int breakpoint_clear_target(struct target *target)
@@ -659,7 +590,7 @@
 	}
 
 	if (!watchpoint)
-		return ERROR_OK;
+		return ERROR_WATCHPOINT_NOT_FOUND;
 	retval = target_remove_watchpoint(target, watchpoint);
 	if (retval != ERROR_OK) {
 		LOG_TARGET_ERROR(target, "could not remove watchpoint #%d on this target",
@@ -722,8 +653,10 @@
 		}
 	}
 
-	if (num_found_watchpoints == 0)
+	if (num_found_watchpoints == 0) {
 		LOG_TARGET_ERROR(target, "no watchpoint at address " TARGET_ADDR_FMT " found", address);
+		return ERROR_WATCHPOINT_NOT_FOUND;
+	}
 
 	return retval;
 }
