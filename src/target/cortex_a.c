--- conflicted
+++ resolved
@@ -1753,11 +1753,7 @@
 		(byte_address_select << 5) |
 		(load_store_access_control << 3) |
 		(0x3 << 1) | 1;
-<<<<<<< HEAD
-	wrp_list[wrp_i].used = 1;
-=======
 	wrp_list[wrp_i].used = true;
->>>>>>> cff0e417
 	wrp_list[wrp_i].value = address;
 	wrp_list[wrp_i].control = control;
 
@@ -1807,11 +1803,7 @@
 	}
 	LOG_DEBUG("wrp %i control 0x%0" PRIx32 " value 0x%0" PRIx32, wrp_i,
 			wrp_list[wrp_i].control, wrp_list[wrp_i].value);
-<<<<<<< HEAD
-	wrp_list[wrp_i].used = 0;
-=======
 	wrp_list[wrp_i].used = false;
->>>>>>> cff0e417
 	wrp_list[wrp_i].value = 0;
 	wrp_list[wrp_i].control = 0;
 	retval = cortex_a_dap_write_memap_register_u32(target, armv7a->debug_base
@@ -3059,11 +3051,7 @@
 	free(cortex_a->wrp_list);
 	cortex_a->wrp_list = calloc(cortex_a->wrp_num, sizeof(struct cortex_a_wrp));
 	for (i = 0; i < cortex_a->wrp_num; i++) {
-<<<<<<< HEAD
-		cortex_a->wrp_list[i].used = 0;
-=======
 		cortex_a->wrp_list[i].used = false;
->>>>>>> cff0e417
 		cortex_a->wrp_list[i].value = 0;
 		cortex_a->wrp_list[i].control = 0;
 		cortex_a->wrp_list[i].WRPn = i;
