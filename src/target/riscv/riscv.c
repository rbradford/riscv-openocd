// SPDX-License-Identifier: GPL-2.0-or-later

#include <assert.h>
#include <stdlib.h>
#include <time.h>

#ifdef HAVE_CONFIG_H
#include "config.h"
#endif

#include <helper/log.h>
#include <helper/time_support.h>
#include "target/target.h"
#include "target/algorithm.h"
#include "target/target_type.h"
#include <target/smp.h>
#include "jtag/jtag.h"
#include "target/register.h"
#include "target/breakpoints.h"
#include "helper/base64.h"
#include "helper/time_support.h"
#include "riscv.h"
#include "program.h"
#include "gdb_regs.h"
#include "rtos/rtos.h"
#include "debug_defines.h"
#include <helper/bits.h>

#define get_field(reg, mask) (((reg) & (mask)) / ((mask) & ~((mask) << 1)))
#define set_field(reg, mask, val) (((reg) & ~(mask)) | (((val) * ((mask) & ~((mask) << 1))) & (mask)))
#define field_value(mask, val) set_field((riscv_reg_t) 0, mask, val)

/*** JTAG registers. ***/

#define DTMCONTROL					0x10
#define DTMCONTROL_VERSION			(0xf)

#define DBUS						0x11

static uint8_t ir_dtmcontrol[4] = {DTMCONTROL};
struct scan_field select_dtmcontrol = {
	.in_value = NULL,
	.out_value = ir_dtmcontrol
};
static uint8_t ir_dbus[4] = {DBUS};
struct scan_field select_dbus = {
	.in_value = NULL,
	.out_value = ir_dbus
};
static uint8_t ir_idcode[4] = {0x1};
struct scan_field select_idcode = {
	.in_value = NULL,
	.out_value = ir_idcode
};

static bscan_tunnel_type_t bscan_tunnel_type;
int bscan_tunnel_ir_width; /* if zero, then tunneling is not present/active */
static int bscan_tunnel_ir_id; /* IR ID of the JTAG TAP to access the tunnel. Valid when not 0 */

static const uint8_t bscan_zero[4] = {0};
static const uint8_t bscan_one[4] = {1};

static uint8_t ir_user4[4];
static struct scan_field select_user4 = {
	.in_value = NULL,
	.out_value = ir_user4
};


static uint8_t bscan_tunneled_ir_width[4] = {5};  /* overridden by assignment in riscv_init_target */
static struct scan_field _bscan_tunnel_data_register_select_dmi[] = {
		{
			.num_bits = 3,
			.out_value = bscan_zero,
			.in_value = NULL,
		},
		{
			.num_bits = 5, /* initialized in riscv_init_target to ir width of DM */
			.out_value = ir_dbus,
			.in_value = NULL,
		},
		{
			.num_bits = 7,
			.out_value = bscan_tunneled_ir_width,
			.in_value = NULL,
		},
		{
			.num_bits = 1,
			.out_value = bscan_zero,
			.in_value = NULL,
		}
};

static struct scan_field _bscan_tunnel_nested_tap_select_dmi[] = {
		{
			.num_bits = 1,
			.out_value = bscan_zero,
			.in_value = NULL,
		},
		{
			.num_bits = 7,
			.out_value = bscan_tunneled_ir_width,
			.in_value = NULL,
		},
		{
			.num_bits = 0, /* initialized in riscv_init_target to ir width of DM */
			.out_value = ir_dbus,
			.in_value = NULL,
		},
		{
			.num_bits = 3,
			.out_value = bscan_zero,
			.in_value = NULL,
		}
};
static struct scan_field *bscan_tunnel_nested_tap_select_dmi = _bscan_tunnel_nested_tap_select_dmi;
static uint32_t bscan_tunnel_nested_tap_select_dmi_num_fields = ARRAY_SIZE(_bscan_tunnel_nested_tap_select_dmi);

static struct scan_field *bscan_tunnel_data_register_select_dmi = _bscan_tunnel_data_register_select_dmi;
static uint32_t bscan_tunnel_data_register_select_dmi_num_fields = ARRAY_SIZE(_bscan_tunnel_data_register_select_dmi);

struct trigger {
	uint64_t address;
	uint32_t length;
	uint64_t mask;
	uint64_t value;
	bool is_read, is_write, is_execute;
	int unique_id;
};

/* Wall-clock timeout for a command/access. Settable via RISC-V Target commands.*/
int riscv_command_timeout_sec = DEFAULT_COMMAND_TIMEOUT_SEC;

/* Wall-clock timeout after reset. Settable via RISC-V Target commands.*/
int riscv_reset_timeout_sec = DEFAULT_RESET_TIMEOUT_SEC;

static bool riscv_enable_virt2phys = true;
bool riscv_ebreakm = true;
bool riscv_ebreaks = true;
bool riscv_ebreaku = true;

bool riscv_enable_virtual;

static enum {
	RO_NORMAL,
	RO_REVERSED
} resume_order;

static const virt2phys_info_t sv32 = {
	.name = "Sv32",
	.va_bits = 32,
	.level = 2,
	.pte_shift = 2,
	.vpn_shift = {12, 22},
	.vpn_mask = {0x3ff, 0x3ff},
	.pte_ppn_shift = {10, 20},
	.pte_ppn_mask = {0x3ff, 0xfff},
	.pa_ppn_shift = {12, 22},
	.pa_ppn_mask = {0x3ff, 0xfff},
};

static const virt2phys_info_t sv39 = {
	.name = "Sv39",
	.va_bits = 39,
	.level = 3,
	.pte_shift = 3,
	.vpn_shift = {12, 21, 30},
	.vpn_mask = {0x1ff, 0x1ff, 0x1ff},
	.pte_ppn_shift = {10, 19, 28},
	.pte_ppn_mask = {0x1ff, 0x1ff, 0x3ffffff},
	.pa_ppn_shift = {12, 21, 30},
	.pa_ppn_mask = {0x1ff, 0x1ff, 0x3ffffff},
};

static const virt2phys_info_t sv48 = {
	.name = "Sv48",
	.va_bits = 48,
	.level = 4,
	.pte_shift = 3,
	.vpn_shift = {12, 21, 30, 39},
	.vpn_mask = {0x1ff, 0x1ff, 0x1ff, 0x1ff},
	.pte_ppn_shift = {10, 19, 28, 37},
	.pte_ppn_mask = {0x1ff, 0x1ff, 0x1ff, 0x1ffff},
	.pa_ppn_shift = {12, 21, 30, 39},
	.pa_ppn_mask = {0x1ff, 0x1ff, 0x1ff, 0x1ffff},
};

static enum riscv_halt_reason riscv_halt_reason(struct target *target);
static void riscv_info_init(struct target *target, struct riscv_info *r);
static void riscv_invalidate_register_cache(struct target *target);
static int riscv_step_rtos_hart(struct target *target);

static void riscv_sample_buf_maybe_add_timestamp(struct target *target, bool before)
{
	RISCV_INFO(r);
	uint32_t now = timeval_ms() & 0xffffffff;
	if (r->sample_buf.used + 5 < r->sample_buf.size) {
		if (before)
			r->sample_buf.buf[r->sample_buf.used++] = RISCV_SAMPLE_BUF_TIMESTAMP_BEFORE;
		else
			r->sample_buf.buf[r->sample_buf.used++] = RISCV_SAMPLE_BUF_TIMESTAMP_AFTER;
		r->sample_buf.buf[r->sample_buf.used++] = now & 0xff;
		r->sample_buf.buf[r->sample_buf.used++] = (now >> 8) & 0xff;
		r->sample_buf.buf[r->sample_buf.used++] = (now >> 16) & 0xff;
		r->sample_buf.buf[r->sample_buf.used++] = (now >> 24) & 0xff;
	}
}

static int riscv_resume_go_all_harts(struct target *target);

void select_dmi_via_bscan(struct target *target)
{
	jtag_add_ir_scan(target->tap, &select_user4, TAP_IDLE);
	if (bscan_tunnel_type == BSCAN_TUNNEL_DATA_REGISTER)
		jtag_add_dr_scan(target->tap, bscan_tunnel_data_register_select_dmi_num_fields,
										bscan_tunnel_data_register_select_dmi, TAP_IDLE);
	else /* BSCAN_TUNNEL_NESTED_TAP */
		jtag_add_dr_scan(target->tap, bscan_tunnel_nested_tap_select_dmi_num_fields,
										bscan_tunnel_nested_tap_select_dmi, TAP_IDLE);
}

uint32_t dtmcontrol_scan_via_bscan(struct target *target, uint32_t out)
{
	/* On BSCAN TAP: Select IR=USER4, issue tunneled IR scan via BSCAN TAP's DR */
	uint8_t tunneled_ir_width[4] = {bscan_tunnel_ir_width};
	uint8_t tunneled_dr_width[4] = {32};
	uint8_t out_value[5] = {0};
	uint8_t in_value[5] = {0};

	buf_set_u32(out_value, 0, 32, out);
	struct scan_field tunneled_ir[4] = {};
	struct scan_field tunneled_dr[4] = {};

	if (bscan_tunnel_type == BSCAN_TUNNEL_DATA_REGISTER) {
		tunneled_ir[0].num_bits = 3;
		tunneled_ir[0].out_value = bscan_zero;
		tunneled_ir[0].in_value = NULL;
		tunneled_ir[1].num_bits = bscan_tunnel_ir_width;
		tunneled_ir[1].out_value = ir_dtmcontrol;
		tunneled_ir[1].in_value = NULL;
		tunneled_ir[2].num_bits = 7;
		tunneled_ir[2].out_value = tunneled_ir_width;
		tunneled_ir[2].in_value = NULL;
		tunneled_ir[3].num_bits = 1;
		tunneled_ir[3].out_value = bscan_zero;
		tunneled_ir[3].in_value = NULL;

		tunneled_dr[0].num_bits = 3;
		tunneled_dr[0].out_value = bscan_zero;
		tunneled_dr[0].in_value = NULL;
		tunneled_dr[1].num_bits = 32 + 1;
		tunneled_dr[1].out_value = out_value;
		tunneled_dr[1].in_value = in_value;
		tunneled_dr[2].num_bits = 7;
		tunneled_dr[2].out_value = tunneled_dr_width;
		tunneled_dr[2].in_value = NULL;
		tunneled_dr[3].num_bits = 1;
		tunneled_dr[3].out_value = bscan_one;
		tunneled_dr[3].in_value = NULL;
	} else {
		/* BSCAN_TUNNEL_NESTED_TAP */
		tunneled_ir[3].num_bits = 3;
		tunneled_ir[3].out_value = bscan_zero;
		tunneled_ir[3].in_value = NULL;
		tunneled_ir[2].num_bits = bscan_tunnel_ir_width;
		tunneled_ir[2].out_value = ir_dtmcontrol;
		tunneled_ir[1].in_value = NULL;
		tunneled_ir[1].num_bits = 7;
		tunneled_ir[1].out_value = tunneled_ir_width;
		tunneled_ir[2].in_value = NULL;
		tunneled_ir[0].num_bits = 1;
		tunneled_ir[0].out_value = bscan_zero;
		tunneled_ir[0].in_value = NULL;

		tunneled_dr[3].num_bits = 3;
		tunneled_dr[3].out_value = bscan_zero;
		tunneled_dr[3].in_value = NULL;
		tunneled_dr[2].num_bits = 32 + 1;
		tunneled_dr[2].out_value = out_value;
		tunneled_dr[2].in_value = in_value;
		tunneled_dr[1].num_bits = 7;
		tunneled_dr[1].out_value = tunneled_dr_width;
		tunneled_dr[1].in_value = NULL;
		tunneled_dr[0].num_bits = 1;
		tunneled_dr[0].out_value = bscan_one;
		tunneled_dr[0].in_value = NULL;
	}
	jtag_add_ir_scan(target->tap, &select_user4, TAP_IDLE);
	jtag_add_dr_scan(target->tap, ARRAY_SIZE(tunneled_ir), tunneled_ir, TAP_IDLE);
	jtag_add_dr_scan(target->tap, ARRAY_SIZE(tunneled_dr), tunneled_dr, TAP_IDLE);
	select_dmi_via_bscan(target);

	int retval = jtag_execute_queue();
	if (retval != ERROR_OK) {
		LOG_ERROR("failed jtag scan: %d", retval);
		return retval;
	}
	/* Note the starting offset is bit 1, not bit 0.  In BSCAN tunnel, there is a one-bit TCK skew between
	   output and input */
	uint32_t in = buf_get_u32(in_value, 1, 32);
	LOG_DEBUG("DTMCS: 0x%x -> 0x%x", out, in);

	return in;
}

static uint32_t dtmcontrol_scan(struct target *target, uint32_t out)
{
	struct scan_field field;
	uint8_t in_value[4];
	uint8_t out_value[4] = { 0 };

	if (bscan_tunnel_ir_width != 0)
		return dtmcontrol_scan_via_bscan(target, out);


	buf_set_u32(out_value, 0, 32, out);

	jtag_add_ir_scan(target->tap, &select_dtmcontrol, TAP_IDLE);

	field.num_bits = 32;
	field.out_value = out_value;
	field.in_value = in_value;
	jtag_add_dr_scan(target->tap, 1, &field, TAP_IDLE);

	/* Always return to dbus. */
	jtag_add_ir_scan(target->tap, &select_dbus, TAP_IDLE);

	int retval = jtag_execute_queue();
	if (retval != ERROR_OK) {
		LOG_ERROR("failed jtag scan: %d", retval);
		return retval;
	}

	uint32_t in = buf_get_u32(field.in_value, 0, 32);
	LOG_DEBUG("DTMCONTROL: 0x%x -> 0x%x", out, in);

	return in;
}

static struct target_type *get_target_type(struct target *target)
{
	if (!target->arch_info) {
		LOG_ERROR("Target has not been initialized");
		return NULL;
	}

	RISCV_INFO(info);
	switch (info->dtm_version) {
		case 0:
			return &riscv011_target;
		case 1:
			return &riscv013_target;
		default:
			LOG_ERROR("[%s] Unsupported DTM version: %d",
					target_name(target), info->dtm_version);
			return NULL;
	}
}

static int riscv_create_target(struct target *target, Jim_Interp *interp)
{
	LOG_DEBUG("riscv_create_target()");
	target->arch_info = calloc(1, sizeof(struct riscv_info));
	if (!target->arch_info) {
		LOG_ERROR("Failed to allocate RISC-V target structure.");
		return ERROR_FAIL;
	}
	riscv_info_init(target, target->arch_info);
	return ERROR_OK;
}

static int riscv_init_target(struct command_context *cmd_ctx,
		struct target *target)
{
	LOG_DEBUG("riscv_init_target()");
	RISCV_INFO(info);
	info->cmd_ctx = cmd_ctx;

	select_dtmcontrol.num_bits = target->tap->ir_length;
	select_dbus.num_bits = target->tap->ir_length;
	select_idcode.num_bits = target->tap->ir_length;

	if (bscan_tunnel_ir_width != 0) {
		uint32_t ir_user4_raw = bscan_tunnel_ir_id;
		/* Provide a default value which target some Xilinx FPGA USER4 IR */
		if (ir_user4_raw == 0) {
			assert(target->tap->ir_length >= 6);
			ir_user4_raw = 0x23 << (target->tap->ir_length - 6);
		}
		h_u32_to_le(ir_user4, ir_user4_raw);
		select_user4.num_bits = target->tap->ir_length;
		bscan_tunneled_ir_width[0] = bscan_tunnel_ir_width;
		if (bscan_tunnel_type == BSCAN_TUNNEL_DATA_REGISTER)
			bscan_tunnel_data_register_select_dmi[1].num_bits = bscan_tunnel_ir_width;
		else /* BSCAN_TUNNEL_NESTED_TAP */
			bscan_tunnel_nested_tap_select_dmi[2].num_bits = bscan_tunnel_ir_width;
	}

	riscv_semihosting_init(target);

	target->debug_reason = DBG_REASON_DBGRQ;

	return ERROR_OK;
}

static void riscv_free_registers(struct target *target)
{
	/* Free the shared structure use for most registers. */
	if (target->reg_cache) {
		if (target->reg_cache->reg_list) {
			free(target->reg_cache->reg_list[0].arch_info);
			/* Free the ones we allocated separately. */
			for (unsigned i = GDB_REGNO_COUNT; i < target->reg_cache->num_regs; i++)
				free(target->reg_cache->reg_list[i].arch_info);
			for (unsigned int i = 0; i < target->reg_cache->num_regs; i++)
				free(target->reg_cache->reg_list[i].value);
			free(target->reg_cache->reg_list);
		}
		free(target->reg_cache);
	}
}

static void riscv_deinit_target(struct target *target)
{
	LOG_DEBUG("riscv_deinit_target()");

	struct riscv_info *info = target->arch_info;
	struct target_type *tt = get_target_type(target);

	if (riscv_flush_registers(target) != ERROR_OK)
		LOG_ERROR("[%s] Failed to flush registers. Ignoring this error.", target_name(target));

	if (tt && info && info->version_specific)
		tt->deinit_target(target);

	riscv_free_registers(target);

	if (!info)
		return;

	range_list_t *entry, *tmp;
	list_for_each_entry_safe(entry, tmp, &info->hide_csr, list) {
		free(entry->name);
		free(entry);
	}

	list_for_each_entry_safe(entry, tmp, &info->expose_csr, list) {
		free(entry->name);
		free(entry);
	}

	list_for_each_entry_safe(entry, tmp, &info->expose_custom, list) {
		free(entry->name);
		free(entry);
	}

	free(info->reg_names);
	free(target->arch_info);

	target->arch_info = NULL;
}

static void trigger_from_breakpoint(struct trigger *trigger,
		const struct breakpoint *breakpoint)
{
	trigger->address = breakpoint->address;
	trigger->length = breakpoint->length;
	trigger->mask = ~0LL;
	trigger->is_read = false;
	trigger->is_write = false;
	trigger->is_execute = true;
	/* unique_id is unique across both breakpoints and watchpoints. */
	trigger->unique_id = breakpoint->unique_id;
}

static bool can_use_napot_match(struct trigger *trigger)
{
	riscv_reg_t addr = trigger->address;
	riscv_reg_t size = trigger->length;
	bool sizePowerOf2 = (size & (size - 1)) == 0;
	bool addrAligned = (addr & (size - 1)) == 0;
	return size > 1 && sizePowerOf2 && addrAligned;
}

/* Find the next free trigger of the given type, without talking to the target. */
static int find_next_free_trigger(struct target *target, int type, bool chained,
		unsigned int *idx)
{
	assert(idx);
	RISCV_INFO(r);

	unsigned int num_found = 0;
	unsigned int num_required = chained ? 2 : 1;

	for (unsigned i = *idx; i < r->trigger_count; i++) {
		if (r->trigger_unique_id[i] == -1) {
			if (r->trigger_tinfo[i] & (1 << type)) {
				num_found++;
				if (num_required == num_found) {
					/* Found num_required consecutive free triggers - success, done. */
					*idx = i - (num_required - 1);
					LOG_TARGET_DEBUG(target,
							"%d trigger(s) of type %d found on index %u, "
							"chained == %s",
							num_required, type, *idx,
							chained ? "true" : "false");
					return ERROR_OK;
				}
				/* Found a trigger but need more consecutive ones */
				continue;
			}
		}
		/* Trigger already occupied or incompatible type.
		 * Reset the counter of found consecutive triggers */
		num_found = 0;
	}

	return ERROR_FAIL;
}

static int find_first_trigger_by_id(struct target *target, int unique_id)
{
	RISCV_INFO(r);

	for (unsigned i = 0; i < r->trigger_count; i++) {
		if (r->trigger_unique_id[i] == unique_id)
			return i;
	}
	return -1;
}

static int set_trigger(struct target *target, unsigned int idx, riscv_reg_t tdata1, riscv_reg_t tdata2,
	riscv_reg_t tdata1_ignore_mask)
{
	riscv_reg_t tdata1_rb, tdata2_rb;
	if (riscv_set_register(target, GDB_REGNO_TSELECT, idx) != ERROR_OK)
		return ERROR_FAIL;
	if (riscv_set_register(target, GDB_REGNO_TDATA1, tdata1) != ERROR_OK)
		return ERROR_FAIL;
	if (riscv_get_register(target, &tdata1_rb, GDB_REGNO_TDATA1) != ERROR_OK)
		return ERROR_FAIL;
	if ((tdata1 & ~tdata1_ignore_mask) != (tdata1_rb & ~tdata1_ignore_mask)) {
		LOG_TARGET_DEBUG(target,
			"Trigger %u doesn't support what we need; After writing 0x%"
			PRIx64 " to tdata1 it contains 0x%" PRIx64
			"; tdata1_ignore_mask=0x%" PRIx64,
			idx, tdata1, tdata1_rb, tdata1_ignore_mask);
		riscv_set_register(target, GDB_REGNO_TDATA1, 0);
		return ERROR_TARGET_RESOURCE_NOT_AVAILABLE;
	}
	if (riscv_set_register(target, GDB_REGNO_TDATA2, tdata2) != ERROR_OK)
		return ERROR_FAIL;
	if (riscv_get_register(target, &tdata2_rb, GDB_REGNO_TDATA2) != ERROR_OK)
		return ERROR_FAIL;
	if (tdata2 != tdata2_rb) {
		LOG_TARGET_DEBUG(target,
			"Trigger %u doesn't support what we need; wrote 0x%"
			PRIx64 " to tdata2 but read back 0x%" PRIx64,
			idx, tdata2, tdata2_rb);
		riscv_set_register(target, GDB_REGNO_TDATA1, 0);
		return ERROR_TARGET_RESOURCE_NOT_AVAILABLE;
	}
	return ERROR_OK;
}

static int maybe_add_trigger_t1(struct target *target, struct trigger *trigger)
{
	int ret;
	riscv_reg_t tdata1, tdata2;

	RISCV_INFO(r);

	const uint32_t bpcontrol_x = 1<<0;
	const uint32_t bpcontrol_w = 1<<1;
	const uint32_t bpcontrol_r = 1<<2;
	const uint32_t bpcontrol_u = 1<<3;
	const uint32_t bpcontrol_s = 1<<4;
	const uint32_t bpcontrol_h = 1<<5;
	const uint32_t bpcontrol_m = 1<<6;
	const uint32_t bpcontrol_bpmatch = 0xf << 7;
	const uint32_t bpcontrol_bpaction = 0xff << 11;

	unsigned int idx = 0;
	ret = find_next_free_trigger(target, CSR_TDATA1_TYPE_LEGACY, false, &idx);
	if (ret != ERROR_OK)
		return ret;

	if (riscv_get_register(target, &tdata1, GDB_REGNO_TDATA1) != ERROR_OK)
		return ERROR_FAIL;
	if (tdata1 & (bpcontrol_r | bpcontrol_w | bpcontrol_x)) {
		/* Trigger is already in use, presumably by user code. */
		return ERROR_TARGET_RESOURCE_NOT_AVAILABLE;
	}

	tdata1 = 0;
	tdata1 = set_field(tdata1, bpcontrol_r, trigger->is_read);
	tdata1 = set_field(tdata1, bpcontrol_w, trigger->is_write);
	tdata1 = set_field(tdata1, bpcontrol_x, trigger->is_execute);
	tdata1 = set_field(tdata1, bpcontrol_u, !!(r->misa & BIT('U' - 'A')));
	tdata1 = set_field(tdata1, bpcontrol_s, !!(r->misa & BIT('S' - 'A')));
	tdata1 = set_field(tdata1, bpcontrol_h, !!(r->misa & BIT('H' - 'A')));
	tdata1 = set_field(tdata1, bpcontrol_m, 1);
	tdata1 = set_field(tdata1, bpcontrol_bpaction, 0); /* cause bp exception */
	tdata1 = set_field(tdata1, bpcontrol_bpmatch, 0); /* exact match */
	tdata2 = trigger->address;
	ret = set_trigger(target, idx, tdata1, tdata2, 0);
	if (ret != ERROR_OK)
		return ret;
	r->trigger_unique_id[idx] = trigger->unique_id;
	return ERROR_OK;
}

struct trigger_request_info {
	riscv_reg_t tdata1;
	riscv_reg_t tdata2;
	riscv_reg_t tdata1_ignore_mask;
};

static int try_setup_single_match_trigger(struct target *target,
		struct trigger *trigger, struct trigger_request_info trig_info)
{
	int trigger_type =
		get_field(trig_info.tdata1, CSR_MCONTROL_TYPE(riscv_xlen(target)));
	int ret = ERROR_TARGET_RESOURCE_NOT_AVAILABLE;
	RISCV_INFO(r);

	/* Find the first trigger, supporting required tdata1 value */
	for (unsigned int idx = 0;
			find_next_free_trigger(target, trigger_type, false, &idx) == ERROR_OK;
			++idx) {
		ret = set_trigger(target, idx, trig_info.tdata1, trig_info.tdata2,
				trig_info.tdata1_ignore_mask);
		if (ret == ERROR_OK) {
			r->trigger_unique_id[idx] = trigger->unique_id;
			return ERROR_OK;
		}
		if (ret != ERROR_TARGET_RESOURCE_NOT_AVAILABLE)
			return ret;
	}
	return ret;
}

static int try_setup_chained_match_triggers(struct target *target,
		struct trigger *trigger, struct trigger_request_info t1,
		struct trigger_request_info t2)
{
	int trigger_type =
		get_field(t1.tdata1, CSR_MCONTROL_TYPE(riscv_xlen(target)));
	int ret = ERROR_TARGET_RESOURCE_NOT_AVAILABLE;
	RISCV_INFO(r);

	/* Find the first 2 consecutive triggers, supporting required tdata1 values */
	for (unsigned int idx = 0;
			find_next_free_trigger(target, trigger_type, true, &idx) == ERROR_OK;
			++idx) {
		ret = set_trigger(target, idx, t1.tdata1, t1.tdata2,
				t1.tdata1_ignore_mask);
		if (ret != ERROR_OK)
			continue;
		ret = set_trigger(target, idx + 1, t2.tdata1, t2.tdata2,
				t2.tdata1_ignore_mask);
		if (ret == ERROR_OK) {
			r->trigger_unique_id[idx] = trigger->unique_id;
			r->trigger_unique_id[idx + 1] = trigger->unique_id;
			return ERROR_OK;
		}
		/* Undo the setting of the previous trigger */
		int ret_undo = set_trigger(target, idx, 0, 0, 0);
		if (ret_undo != ERROR_OK)
			return ret_undo;

		if (ret != ERROR_TARGET_RESOURCE_NOT_AVAILABLE)
			return ret;
	}
	return ret;
}

struct match_triggers_tdata1_fields {
	riscv_reg_t common;
	struct {
		riscv_reg_t any;
		riscv_reg_t s8bit;
	} size;
	struct {
		riscv_reg_t enable;
		riscv_reg_t disable;
	} chain;
	struct {
		riscv_reg_t napot;
		riscv_reg_t lt;
		riscv_reg_t ge;
		riscv_reg_t eq;
	} match;
	riscv_reg_t tdata1_ignore_mask;
};

static struct match_triggers_tdata1_fields fill_match_triggers_tdata1_fields_t2(
		struct target *target, struct trigger *trigger)
{
	RISCV_INFO(r);

	struct match_triggers_tdata1_fields result = {
		.common =
			field_value(CSR_MCONTROL_TYPE(riscv_xlen(target)), CSR_TDATA1_TYPE_MCONTROL) |
			field_value(CSR_MCONTROL_DMODE(riscv_xlen(target)), 1) |
			field_value(CSR_MCONTROL_ACTION, CSR_MCONTROL_ACTION_DEBUG_MODE) |
			field_value(CSR_MCONTROL_M, 1) |
			field_value(CSR_MCONTROL_S, !!(r->misa & BIT('S' - 'A'))) |
			field_value(CSR_MCONTROL_U, !!(r->misa & BIT('U' - 'A'))) |
			field_value(CSR_MCONTROL_EXECUTE, trigger->is_execute) |
			field_value(CSR_MCONTROL_LOAD, trigger->is_read) |
			field_value(CSR_MCONTROL_STORE, trigger->is_write),
		.size = {
			.any =
				field_value(CSR_MCONTROL_SIZELO, CSR_MCONTROL_SIZELO_ANY & 3) |
				field_value(CSR_MCONTROL_SIZEHI, (CSR_MCONTROL_SIZELO_ANY >> 2) & 3),
			.s8bit =
				field_value(CSR_MCONTROL_SIZELO, CSR_MCONTROL_SIZELO_8BIT & 3) |
				field_value(CSR_MCONTROL_SIZEHI, (CSR_MCONTROL_SIZELO_8BIT >> 2) & 3)
		},
		.chain = {
			.enable = field_value(CSR_MCONTROL_CHAIN, CSR_MCONTROL_CHAIN_ENABLED),
			.disable = field_value(CSR_MCONTROL_CHAIN, CSR_MCONTROL_CHAIN_DISABLED)
		},
		.match = {
			.napot = field_value(CSR_MCONTROL_MATCH, CSR_MCONTROL_MATCH_NAPOT),
			.lt = field_value(CSR_MCONTROL_MATCH, CSR_MCONTROL_MATCH_LT),
			.ge = field_value(CSR_MCONTROL_MATCH, CSR_MCONTROL_MATCH_GE),
			.eq = field_value(CSR_MCONTROL_MATCH, CSR_MCONTROL_MATCH_EQUAL)
		},
		.tdata1_ignore_mask = CSR_MCONTROL_MASKMAX(riscv_xlen(target))
	};
	return result;
}

static struct match_triggers_tdata1_fields fill_match_triggers_tdata1_fields_t6(
		struct target *target, struct trigger *trigger)
{
	bool misa_s = riscv_supports_extension(target, 'S');
	bool misa_u = riscv_supports_extension(target, 'U');
	bool misa_h = riscv_supports_extension(target, 'H');

	struct match_triggers_tdata1_fields result = {
		.common =
			field_value(CSR_MCONTROL6_TYPE(riscv_xlen(target)), CSR_TDATA1_TYPE_MCONTROL6) |
			field_value(CSR_MCONTROL6_DMODE(riscv_xlen(target)), 1) |
			field_value(CSR_MCONTROL6_ACTION, CSR_MCONTROL_ACTION_DEBUG_MODE) |
			field_value(CSR_MCONTROL6_M, 1) |
<<<<<<< HEAD
			field_value(CSR_MCONTROL6_S, misa_s) |
			field_value(CSR_MCONTROL6_U, misa_u) |
			field_value(CSR_MCONTROL6_VS, misa_h && misa_s) |
			field_value(CSR_MCONTROL6_VU, misa_h && misa_u) |
			field_value(CSR_MCONTROL6_EXECUTE, trigger->execute) |
			field_value(CSR_MCONTROL6_LOAD, trigger->read) |
			field_value(CSR_MCONTROL6_STORE, trigger->write),
=======
			field_value(CSR_MCONTROL6_S, !!(r->misa & BIT('S' - 'A'))) |
			field_value(CSR_MCONTROL6_U, !!(r->misa & BIT('U' - 'A'))) |
			field_value(CSR_MCONTROL6_EXECUTE, trigger->is_execute) |
			field_value(CSR_MCONTROL6_LOAD, trigger->is_read) |
			field_value(CSR_MCONTROL6_STORE, trigger->is_write),
>>>>>>> c6ba4166
		.size = {
			.any = field_value(CSR_MCONTROL6_SIZE, CSR_MCONTROL6_SIZE_ANY),
			.s8bit = field_value(CSR_MCONTROL6_SIZE, CSR_MCONTROL6_SIZE_8BIT)
		},
		.chain = {
			.enable = field_value(CSR_MCONTROL6_CHAIN, CSR_MCONTROL6_CHAIN_ENABLED),
			.disable = field_value(CSR_MCONTROL6_CHAIN, CSR_MCONTROL6_CHAIN_DISABLED)
		},
		.match = {
			.napot = field_value(CSR_MCONTROL6_MATCH, CSR_MCONTROL6_MATCH_NAPOT),
			.lt = field_value(CSR_MCONTROL6_MATCH, CSR_MCONTROL6_MATCH_LT),
			.ge = field_value(CSR_MCONTROL6_MATCH, CSR_MCONTROL6_MATCH_GE),
			.eq = field_value(CSR_MCONTROL6_MATCH, CSR_MCONTROL6_MATCH_EQUAL)
		},
		.tdata1_ignore_mask = 0
	};
	return result;
}

static int maybe_add_trigger_t2_t6(struct target *target,
		struct trigger *trigger, struct match_triggers_tdata1_fields fields)
{
	int ret = ERROR_OK;

	if (!trigger->is_execute && trigger->length > 1) {
		/* Setting a load/store trigger ("watchpoint") on a range of addresses */

		if (can_use_napot_match(trigger)) {
			LOG_TARGET_DEBUG(target, "trying to setup NAPOT match trigger");
			struct trigger_request_info napot = {
				.tdata1 = fields.common | fields.size.any |
					fields.chain.disable | fields.match.napot,
				.tdata2 = trigger->address | ((trigger->length - 1) >> 1),
				.tdata1_ignore_mask = fields.tdata1_ignore_mask
			};
			ret = try_setup_single_match_trigger(target, trigger, napot);
			if (ret != ERROR_TARGET_RESOURCE_NOT_AVAILABLE)
				return ret;
		}
		LOG_TARGET_DEBUG(target, "trying to setup GE+LT chained match trigger pair");
		struct trigger_request_info ge_1 = {
			.tdata1 = fields.common | fields.size.any | fields.chain.enable |
				fields.match.ge,
			.tdata2 = trigger->address,
			.tdata1_ignore_mask = fields.tdata1_ignore_mask
		};
		struct trigger_request_info lt_2 = {
			.tdata1 = fields.common | fields.size.any | fields.chain.disable |
				fields.match.lt,
			.tdata2 = trigger->address + trigger->length,
			.tdata1_ignore_mask = fields.tdata1_ignore_mask
		};
		ret = try_setup_chained_match_triggers(target, trigger, ge_1, lt_2);
		if (ret != ERROR_TARGET_RESOURCE_NOT_AVAILABLE)
			return ret;

		LOG_TARGET_DEBUG(target, "trying to setup LT+GE chained match trigger pair");
		struct trigger_request_info lt_1 = {
			.tdata1 = fields.common | fields.size.any | fields.chain.enable |
				fields.match.lt,
			.tdata2 = trigger->address,
			.tdata1_ignore_mask = fields.tdata1_ignore_mask
		};
		struct trigger_request_info ge_2 = {
			.tdata1 = fields.common | fields.size.any | fields.chain.disable |
				fields.match.ge,
			.tdata2 = trigger->address + trigger->length,
			.tdata1_ignore_mask = fields.tdata1_ignore_mask
		};
		ret = try_setup_chained_match_triggers(target, trigger, lt_1, ge_2);
		if (ret != ERROR_TARGET_RESOURCE_NOT_AVAILABLE)
			return ret;
	}
	LOG_TARGET_DEBUG(target, "trying to setup equality match trigger");
	struct trigger_request_info eq = {
		.tdata1 = fields.common |
			(trigger->length == 1 ? fields.size.s8bit : fields.size.any) |
			fields.chain.disable | fields.match.eq,
		.tdata2 = trigger->address,
		.tdata1_ignore_mask = fields.tdata1_ignore_mask
	};
	return try_setup_single_match_trigger(target, trigger, eq);
}

static int maybe_add_trigger_t3(struct target *target, bool vs, bool vu,
				bool m, bool s, bool u, bool pending, unsigned int count,
				int unique_id)
{
	int ret;
	riscv_reg_t tdata1;

	RISCV_INFO(r);

	tdata1 = 0;
	tdata1 = set_field(tdata1, CSR_ICOUNT_TYPE(riscv_xlen(target)), CSR_TDATA1_TYPE_ICOUNT);
	tdata1 = set_field(tdata1, CSR_ICOUNT_DMODE(riscv_xlen(target)), 1);
	tdata1 = set_field(tdata1, CSR_ICOUNT_ACTION, CSR_ICOUNT_ACTION_DEBUG_MODE);
	tdata1 = set_field(tdata1, CSR_ICOUNT_VS, vs);
	tdata1 = set_field(tdata1, CSR_ICOUNT_VU, vu);
	tdata1 = set_field(tdata1, CSR_ICOUNT_PENDING, pending);
	tdata1 = set_field(tdata1, CSR_ICOUNT_M, m);
	tdata1 = set_field(tdata1, CSR_ICOUNT_S, s);
	tdata1 = set_field(tdata1, CSR_ICOUNT_U, u);
	tdata1 = set_field(tdata1, CSR_ICOUNT_COUNT, count);

	unsigned int idx = 0;
	ret = find_next_free_trigger(target, CSR_TDATA1_TYPE_ICOUNT, false, &idx);
	if (ret != ERROR_OK)
		return ret;
	ret = set_trigger(target, idx, tdata1, 0, 0);
	if (ret != ERROR_OK)
		return ret;
	r->trigger_unique_id[idx] = unique_id;
	return ERROR_OK;
}

static int maybe_add_trigger_t4(struct target *target, bool vs, bool vu,
				bool nmi, bool m, bool s, bool u, riscv_reg_t interrupts,
				int unique_id)
{
	int ret;
	riscv_reg_t tdata1, tdata2;

	RISCV_INFO(r);

	tdata1 = 0;
	tdata1 = set_field(tdata1, CSR_ITRIGGER_TYPE(riscv_xlen(target)), CSR_TDATA1_TYPE_ITRIGGER);
	tdata1 = set_field(tdata1, CSR_ITRIGGER_DMODE(riscv_xlen(target)), 1);
	tdata1 = set_field(tdata1, CSR_ITRIGGER_ACTION, CSR_ITRIGGER_ACTION_DEBUG_MODE);
	tdata1 = set_field(tdata1, CSR_ITRIGGER_VS, vs);
	tdata1 = set_field(tdata1, CSR_ITRIGGER_VU, vu);
	tdata1 = set_field(tdata1, CSR_ITRIGGER_NMI, nmi);
	tdata1 = set_field(tdata1, CSR_ITRIGGER_M, m);
	tdata1 = set_field(tdata1, CSR_ITRIGGER_S, s);
	tdata1 = set_field(tdata1, CSR_ITRIGGER_U, u);

	tdata2 = interrupts;

	unsigned int idx = 0;
	ret = find_next_free_trigger(target, CSR_TDATA1_TYPE_ITRIGGER, false, &idx);
	if (ret != ERROR_OK)
		return ret;
	ret = set_trigger(target, idx, tdata1, tdata2, 0);
	if (ret != ERROR_OK)
		return ret;
	r->trigger_unique_id[idx] = unique_id;
	return ERROR_OK;
}

static int maybe_add_trigger_t5(struct target *target, bool vs, bool vu,
				bool m, bool s, bool u, riscv_reg_t exception_codes,
				int unique_id)
{
	int ret;
	riscv_reg_t tdata1, tdata2;

	RISCV_INFO(r);

	tdata1 = 0;
	tdata1 = set_field(tdata1, CSR_ETRIGGER_TYPE(riscv_xlen(target)), CSR_TDATA1_TYPE_ETRIGGER);
	tdata1 = set_field(tdata1, CSR_ETRIGGER_DMODE(riscv_xlen(target)), 1);
	tdata1 = set_field(tdata1, CSR_ETRIGGER_ACTION, CSR_ETRIGGER_ACTION_DEBUG_MODE);
	tdata1 = set_field(tdata1, CSR_ETRIGGER_VS, vs);
	tdata1 = set_field(tdata1, CSR_ETRIGGER_VU, vu);
	tdata1 = set_field(tdata1, CSR_ETRIGGER_M, m);
	tdata1 = set_field(tdata1, CSR_ETRIGGER_S, s);
	tdata1 = set_field(tdata1, CSR_ETRIGGER_U, u);

	tdata2 = exception_codes;

	unsigned int idx = 0;
	ret = find_next_free_trigger(target, CSR_TDATA1_TYPE_ETRIGGER, false, &idx);
	if (ret != ERROR_OK)
		return ret;
	ret = set_trigger(target, idx, tdata1, tdata2, 0);
	if (ret != ERROR_OK)
		return ret;
	r->trigger_unique_id[idx] = unique_id;
	return ERROR_OK;
}

static int add_trigger(struct target *target, struct trigger *trigger)
{
	int ret;
	riscv_reg_t tselect;

	ret = riscv_enumerate_triggers(target);
	if (ret != ERROR_OK)
		return ret;

	ret = riscv_get_register(target, &tselect, GDB_REGNO_TSELECT);
	if (ret != ERROR_OK)
		return ret;

	do {
		ret = maybe_add_trigger_t1(target, trigger);
		if (ret == ERROR_OK)
			break;
		ret = maybe_add_trigger_t2_t6(target, trigger,
				fill_match_triggers_tdata1_fields_t2(target, trigger));
		if (ret == ERROR_OK)
			break;
		ret = maybe_add_trigger_t2_t6(target, trigger,
				fill_match_triggers_tdata1_fields_t6(target, trigger));
		if (ret == ERROR_OK)
			break;
	} while (0);

	riscv_set_register(target, GDB_REGNO_TSELECT, tselect);

	return ret;
}

/**
 * Write one memory item of given "size". Use memory access of given "access_size".
 * Utilize read-modify-write, if needed.
 * */
static int write_by_given_size(struct target *target, target_addr_t address,
		uint32_t size, uint8_t *buffer, uint32_t access_size)
{
	assert(size == 1 || size == 2 || size == 4 || size == 8);
	assert(access_size == 1 || access_size == 2 || access_size == 4 || access_size == 8);

	if (access_size <= size && address % access_size == 0)
		/* Can do the memory access directly without a helper buffer. */
		return target_write_memory(target, address, access_size, size / access_size, buffer);

	unsigned int offset_head = address % access_size;
	unsigned int n_blocks = ((size + offset_head) <= access_size) ? 1 : 2;
	uint8_t helper_buf[n_blocks * access_size];

	/* Read from memory */
	if (target_read_memory(target, address - offset_head, access_size, n_blocks, helper_buf) != ERROR_OK)
		return ERROR_FAIL;

	/* Modify and write back */
	memcpy(helper_buf + offset_head, buffer, size);
	return target_write_memory(target, address - offset_head, access_size, n_blocks, helper_buf);
}

/**
 * Read one memory item of given "size". Use memory access of given "access_size".
 * Read larger section of memory and pick out the required portion, if needed.
 * */
static int read_by_given_size(struct target *target, target_addr_t address,
	uint32_t size, uint8_t *buffer, uint32_t access_size)
{
	assert(size == 1 || size == 2 || size == 4 || size == 8);
	assert(access_size == 1 || access_size == 2 || access_size == 4 || access_size == 8);

	if (access_size <= size && address % access_size == 0)
		/* Can do the memory access directly without a helper buffer. */
		return target_read_memory(target, address, access_size, size / access_size, buffer);

	unsigned int offset_head = address % access_size;
	unsigned int n_blocks = ((size + offset_head) <= access_size) ? 1 : 2;
	uint8_t helper_buf[n_blocks * access_size];

	/* Read from memory */
	if (target_read_memory(target, address - offset_head, access_size, n_blocks, helper_buf) != ERROR_OK)
		return ERROR_FAIL;

	/* Pick the requested portion from the buffer */
	memcpy(buffer, helper_buf + offset_head, size);
	return ERROR_OK;
}

/**
 * Write one memory item using any memory access size that will work.
 * Utilize read-modify-write, if needed.
 * */
int riscv_write_by_any_size(struct target *target, target_addr_t address, uint32_t size, uint8_t *buffer)
{
	assert(size == 1 || size == 2 ||  size == 4 || size == 8);

	/* Find access size that correspond to data size and the alignment. */
	unsigned int preferred_size = size;
	while (address % preferred_size != 0)
		preferred_size /= 2;

	/* First try the preferred (most natural) access size. */
	if (write_by_given_size(target, address, size, buffer, preferred_size) == ERROR_OK)
		return ERROR_OK;

	/* On failure, try other access sizes.
	   Minimize the number of accesses by trying first the largest size. */
	for (unsigned int access_size = 8; access_size > 0; access_size /= 2) {
		if (access_size == preferred_size)
			/* Already tried this size. */
			continue;

		if (write_by_given_size(target, address, size, buffer, access_size) == ERROR_OK)
			return ERROR_OK;
	}

	/* No access attempt succeeded. */
	return ERROR_FAIL;
}

/**
 * Read one memory item using any memory access size that will work.
 * Read larger section of memory and pick out the required portion, if needed.
 * */
int riscv_read_by_any_size(struct target *target, target_addr_t address, uint32_t size, uint8_t *buffer)
{
	assert(size == 1 || size == 2 ||  size == 4 || size == 8);

	/* Find access size that correspond to data size and the alignment. */
	unsigned int preferred_size = size;
	while (address % preferred_size != 0)
		preferred_size /= 2;

	/* First try the preferred (most natural) access size. */
	if (read_by_given_size(target, address, size, buffer, preferred_size) == ERROR_OK)
		return ERROR_OK;

	/* On failure, try other access sizes.
	   Minimize the number of accesses by trying first the largest size. */
	for (unsigned int access_size = 8; access_size > 0; access_size /= 2) {
		if (access_size == preferred_size)
			/* Already tried this size. */
			continue;

		if (read_by_given_size(target, address, size, buffer, access_size) == ERROR_OK)
			return ERROR_OK;
	}

	/* No access attempt succeeded. */
	return ERROR_FAIL;
}

static int riscv_add_breakpoint(struct target *target, struct breakpoint *breakpoint)
{
	LOG_TARGET_DEBUG(target, "@0x%" TARGET_PRIxADDR, breakpoint->address);
	assert(breakpoint);
	if (breakpoint->type == BKPT_SOFT) {
		/** @todo check RVC for size/alignment */
		if (!(breakpoint->length == 4 || breakpoint->length == 2)) {
			LOG_ERROR("Invalid breakpoint length %d", breakpoint->length);
			return ERROR_FAIL;
		}

		if (0 != (breakpoint->address % 2)) {
			LOG_ERROR("Invalid breakpoint alignment for address 0x%" TARGET_PRIxADDR, breakpoint->address);
			return ERROR_FAIL;
		}

		/* Read the original instruction. */
		if (riscv_read_by_any_size(
				target, breakpoint->address, breakpoint->length, breakpoint->orig_instr) != ERROR_OK) {
			LOG_ERROR("Failed to read original instruction at 0x%" TARGET_PRIxADDR,
					breakpoint->address);
			return ERROR_FAIL;
		}

		uint8_t buff[4] = { 0 };
		buf_set_u32(buff, 0, breakpoint->length * CHAR_BIT, breakpoint->length == 4 ? ebreak() : ebreak_c());
		/* Write the ebreak instruction. */
		if (riscv_write_by_any_size(target, breakpoint->address, breakpoint->length, buff) != ERROR_OK) {
			LOG_ERROR("Failed to write %d-byte breakpoint instruction at 0x%"
					TARGET_PRIxADDR, breakpoint->length, breakpoint->address);
			return ERROR_FAIL;
		}

	} else if (breakpoint->type == BKPT_HARD) {
		struct trigger trigger;
		trigger_from_breakpoint(&trigger, breakpoint);
		int const result = add_trigger(target, &trigger);
		if (result != ERROR_OK)
			return result;
	} else {
		LOG_INFO("OpenOCD only supports hardware and software breakpoints.");
		return ERROR_TARGET_RESOURCE_NOT_AVAILABLE;
	}

	breakpoint->is_set = true;
	return ERROR_OK;
}

static int remove_trigger(struct target *target, int unique_id)
{
	RISCV_INFO(r);

	if (riscv_enumerate_triggers(target) != ERROR_OK)
		return ERROR_FAIL;

	riscv_reg_t tselect;
	int result = riscv_get_register(target, &tselect, GDB_REGNO_TSELECT);
	if (result != ERROR_OK)
		return result;

	bool done = false;
	for (unsigned int i = 0; i < r->trigger_count; i++) {
		if (r->trigger_unique_id[i] == unique_id) {
			riscv_set_register(target, GDB_REGNO_TSELECT, i);
			riscv_set_register(target, GDB_REGNO_TDATA1, 0);
			r->trigger_unique_id[i] = -1;
			LOG_TARGET_DEBUG(target, "Stop using resource %d for bp %d",
				i, unique_id);
			done = true;
		}
	}
	if (!done) {
		LOG_ERROR("Couldn't find the hardware resources used by hardware "
				"trigger.");
		return ERROR_TARGET_RESOURCE_NOT_AVAILABLE;
	}

	riscv_set_register(target, GDB_REGNO_TSELECT, tselect);

	return ERROR_OK;
}

static int riscv_remove_breakpoint(struct target *target,
		struct breakpoint *breakpoint)
{
	if (breakpoint->type == BKPT_SOFT) {
		/* Write the original instruction. */
		if (riscv_write_by_any_size(
				target, breakpoint->address, breakpoint->length, breakpoint->orig_instr) != ERROR_OK) {
			LOG_ERROR("Failed to restore instruction for %d-byte breakpoint at "
					"0x%" TARGET_PRIxADDR, breakpoint->length, breakpoint->address);
			return ERROR_FAIL;
		}

	} else if (breakpoint->type == BKPT_HARD) {
		struct trigger trigger;
		trigger_from_breakpoint(&trigger, breakpoint);
		int result = remove_trigger(target, trigger.unique_id);
		if (result != ERROR_OK)
			return result;

	} else {
		LOG_INFO("OpenOCD only supports hardware and software breakpoints.");
		return ERROR_TARGET_RESOURCE_NOT_AVAILABLE;
	}

	breakpoint->is_set = false;

	return ERROR_OK;
}

static void trigger_from_watchpoint(struct trigger *trigger,
		const struct watchpoint *watchpoint)
{
	trigger->address = watchpoint->address;
	trigger->length = watchpoint->length;
	trigger->mask = watchpoint->mask;
	trigger->value = watchpoint->value;
	trigger->is_read = (watchpoint->rw == WPT_READ || watchpoint->rw == WPT_ACCESS);
	trigger->is_write = (watchpoint->rw == WPT_WRITE || watchpoint->rw == WPT_ACCESS);
	trigger->is_execute = false;
	/* unique_id is unique across both breakpoints and watchpoints. */
	trigger->unique_id = watchpoint->unique_id;
}

int riscv_add_watchpoint(struct target *target, struct watchpoint *watchpoint)
{
	struct trigger trigger;
	trigger_from_watchpoint(&trigger, watchpoint);

	int result = add_trigger(target, &trigger);
	if (result != ERROR_OK)
		return result;
	watchpoint->is_set = true;

	return ERROR_OK;
}

int riscv_remove_watchpoint(struct target *target,
		struct watchpoint *watchpoint)
{
	LOG_DEBUG("[%d] @0x%" TARGET_PRIxADDR, target->coreid, watchpoint->address);

	struct trigger trigger;
	trigger_from_watchpoint(&trigger, watchpoint);

	int result = remove_trigger(target, trigger.unique_id);
	if (result != ERROR_OK)
		return result;
	watchpoint->is_set = false;

	return ERROR_OK;
}

/**
 * Look at the trigger hit bits to find out which trigger is the reason we're
 * halted.  Sets *unique_id to the unique ID of that trigger. If *unique_id is
 * ~0, no match was found.
 */
static int riscv_hit_trigger_hit_bit(struct target *target, uint32_t *unique_id)
{
	RISCV_INFO(r);

	riscv_reg_t tselect;
	if (riscv_get_register(target, &tselect, GDB_REGNO_TSELECT) != ERROR_OK)
		return ERROR_FAIL;

	*unique_id = ~0;
	for (unsigned int i = 0; i < r->trigger_count; i++) {
		if (r->trigger_unique_id[i] == -1)
			continue;

		if (riscv_set_register(target, GDB_REGNO_TSELECT, i) != ERROR_OK)
			return ERROR_FAIL;

		uint64_t tdata1;
		if (riscv_get_register(target, &tdata1, GDB_REGNO_TDATA1) != ERROR_OK)
			return ERROR_FAIL;
		int type = get_field(tdata1, CSR_TDATA1_TYPE(riscv_xlen(target)));

		uint64_t hit_mask = 0;
		switch (type) {
			case CSR_TDATA1_TYPE_LEGACY:
				/* Doesn't support hit bit. */
				break;
			case CSR_TDATA1_TYPE_MCONTROL:
				hit_mask = CSR_MCONTROL_HIT;
				break;
			case CSR_TDATA1_TYPE_MCONTROL6:
				hit_mask = CSR_MCONTROL6_HIT;
				break;
			case CSR_TDATA1_TYPE_ICOUNT:
				hit_mask = CSR_ICOUNT_HIT;
				break;
			case CSR_TDATA1_TYPE_ITRIGGER:
				hit_mask = CSR_ITRIGGER_HIT(riscv_xlen(target));
				break;
			case CSR_TDATA1_TYPE_ETRIGGER:
				hit_mask = CSR_ETRIGGER_HIT(riscv_xlen(target));
				break;
			default:
				LOG_DEBUG("trigger %d has unknown type %d", i, type);
				continue;
		}

		/* Note: If we ever use chained triggers, then this logic needs
		 * to be changed to ignore triggers that are not the last one in
		 * the chain. */
		if (tdata1 & hit_mask) {
			LOG_DEBUG("Trigger %d (unique_id=%d) has hit bit set.", i, r->trigger_unique_id[i]);
			if (riscv_set_register(target, GDB_REGNO_TDATA1, tdata1 & ~hit_mask) != ERROR_OK)
				return ERROR_FAIL;

			*unique_id = r->trigger_unique_id[i];
			break;
		}
	}

	if (riscv_set_register(target, GDB_REGNO_TSELECT, tselect) != ERROR_OK)
		return ERROR_FAIL;

	return ERROR_OK;
}

/* Sets *hit_watchpoint to the first watchpoint identified as causing the
 * current halt.
 *
 * The GDB server uses this information to tell GDB what data address has
 * been hit, which enables GDB to print the hit variable along with its old
 * and new value. */
static int riscv_hit_watchpoint(struct target *target, struct watchpoint **hit_watchpoint)
{
	RISCV_INFO(r);

	LOG_TARGET_DEBUG(target, "Hit Watchpoint");

	/* If we identified which trigger caused the halt earlier, then just use
	 * that. */
	for (struct watchpoint *wp = target->watchpoints; wp; wp = wp->next) {
		if (wp->unique_id == r->trigger_hit) {
			*hit_watchpoint = wp;
			return ERROR_OK;
		}
	}

	riscv_reg_t dpc;
	riscv_get_register(target, &dpc, GDB_REGNO_DPC);
	const uint8_t length = 4;
	LOG_DEBUG("dpc is 0x%" PRIx64, dpc);

	/* fetch the instruction at dpc */
	uint8_t buffer[length];
	if (target_read_buffer(target, dpc, length, buffer) != ERROR_OK) {
		LOG_ERROR("Failed to read instruction at dpc 0x%" PRIx64, dpc);
		return ERROR_FAIL;
	}

	uint32_t instruction = 0;

	for (int i = 0; i < length; i++) {
		LOG_DEBUG("Next byte is %x", buffer[i]);
		instruction += (buffer[i] << 8 * i);
	}
	LOG_DEBUG("Full instruction is %x", instruction);

	/* find out which memory address is accessed by the instruction at dpc */
	/* opcode is first 7 bits of the instruction */
	uint8_t opcode = instruction & 0x7F;
	uint32_t rs1;
	int16_t imm;
	riscv_reg_t mem_addr;

	if (opcode == MATCH_LB || opcode == MATCH_SB) {
		rs1 = (instruction & 0xf8000) >> 15;
		riscv_get_register(target, &mem_addr, rs1);

		if (opcode == MATCH_SB) {
			LOG_DEBUG("%x is store instruction", instruction);
			imm = ((instruction & 0xf80) >> 7) | ((instruction & 0xfe000000) >> 20);
		} else {
			LOG_DEBUG("%x is load instruction", instruction);
			imm = (instruction & 0xfff00000) >> 20;
		}
		/* sign extend 12-bit imm to 16-bits */
		if (imm & (1 << 11))
			imm |= 0xf000;
		mem_addr += imm;
		LOG_DEBUG("memory address=0x%" PRIx64, mem_addr);
	} else {
		LOG_DEBUG("%x is not a RV32I load or store", instruction);
		return ERROR_FAIL;
	}

	struct watchpoint *wp = target->watchpoints;
	while (wp) {
		/*TODO support length/mask */
		if (wp->address == mem_addr) {
			*hit_watchpoint = wp;
			LOG_DEBUG("Hit address=%" TARGET_PRIxADDR, wp->address);
			return ERROR_OK;
		}
		wp = wp->next;
	}

	/* No match found - either we hit a watchpoint caused by an instruction that
	 * this function does not yet disassemble, or we hit a breakpoint.
	 *
	 * OpenOCD will behave as if this function had never been implemented i.e.
	 * report the halt to GDB with no address information. */
	return ERROR_FAIL;
}

static int oldriscv_step(struct target *target, int current, uint32_t address,
		int handle_breakpoints)
{
	struct target_type *tt = get_target_type(target);
	return tt->step(target, current, address, handle_breakpoints);
}

static int old_or_new_riscv_step(struct target *target, int current,
		target_addr_t address, int handle_breakpoints)
{
	RISCV_INFO(r);
	LOG_DEBUG("handle_breakpoints=%d", handle_breakpoints);
	if (!r->get_hart_state)
		return oldriscv_step(target, current, address, handle_breakpoints);
	else
		return riscv_openocd_step(target, current, address, handle_breakpoints);
}

static int riscv_examine(struct target *target)
{
	LOG_DEBUG("[%s]", target_name(target));
	if (target_was_examined(target)) {
		LOG_DEBUG("Target was already examined.");
		return ERROR_OK;
	}

	/* Don't need to select dbus, since the first thing we do is read dtmcontrol. */

	RISCV_INFO(info);
	uint32_t dtmcontrol = dtmcontrol_scan(target, 0);
	LOG_DEBUG("dtmcontrol=0x%x", dtmcontrol);
	info->dtm_version = get_field(dtmcontrol, DTMCONTROL_VERSION);
	LOG_DEBUG("  version=0x%x", info->dtm_version);

	struct target_type *tt = get_target_type(target);
	if (!tt)
		return ERROR_FAIL;

	int result = tt->init_target(info->cmd_ctx, target);
	if (result != ERROR_OK)
		return result;

	return tt->examine(target);
}

static int oldriscv_poll(struct target *target)
{
	struct target_type *tt = get_target_type(target);
	return tt->poll(target);
}

static int old_or_new_riscv_poll(struct target *target)
{
	RISCV_INFO(r);
	if (!r->get_hart_state)
		return oldriscv_poll(target);
	else
		return riscv_openocd_poll(target);
}

int riscv_flush_registers(struct target *target)
{
	RISCV_INFO(r);

	if (!target->reg_cache)
		return ERROR_OK;

	LOG_DEBUG("[%s]", target_name(target));

	for (uint32_t number = 0; number < target->reg_cache->num_regs; number++) {
		struct reg *reg = &target->reg_cache->reg_list[number];
		if (reg->valid && reg->dirty) {
			uint64_t value = buf_get_u64(reg->value, 0, reg->size);
			LOG_DEBUG("[%s] %s is dirty; write back 0x%" PRIx64,
				  target_name(target), reg->name, value);
			int result = r->set_register(target, number, value);
			if (result != ERROR_OK)
				return ERROR_FAIL;
			reg->dirty = false;
		}
	}

	return ERROR_OK;
}

/* Convert: RISC-V hart's halt reason --> OpenOCD's generic debug reason */
static int set_debug_reason(struct target *target, enum riscv_halt_reason halt_reason)
{
	RISCV_INFO(r);
	r->trigger_hit = -1;
	switch (halt_reason) {
		case RISCV_HALT_EBREAK:
			target->debug_reason = DBG_REASON_BREAKPOINT;
			break;
		case RISCV_HALT_TRIGGER:
			if (riscv_hit_trigger_hit_bit(target, &r->trigger_hit) != ERROR_OK)
				return ERROR_FAIL;
			target->debug_reason = DBG_REASON_WATCHPOINT;
			/* Check if we hit a hardware breakpoint. */
			for (struct breakpoint *bp = target->breakpoints; bp; bp = bp->next) {
				if (bp->unique_id == r->trigger_hit)
					target->debug_reason = DBG_REASON_BREAKPOINT;
			}
			break;
		case RISCV_HALT_INTERRUPT:
		case RISCV_HALT_GROUP:
			target->debug_reason = DBG_REASON_DBGRQ;
			break;
		case RISCV_HALT_SINGLESTEP:
			target->debug_reason = DBG_REASON_SINGLESTEP;
			break;
		case RISCV_HALT_UNKNOWN:
			target->debug_reason = DBG_REASON_UNDEFINED;
			break;
		case RISCV_HALT_ERROR:
			return ERROR_FAIL;
	}
	LOG_DEBUG("[%s] debug_reason=%d", target_name(target), target->debug_reason);

	return ERROR_OK;
}

static int halt_prep(struct target *target)
{
	RISCV_INFO(r);

	LOG_DEBUG("[%s] prep hart, debug_reason=%d", target_name(target),
				target->debug_reason);
	r->prepped = false;
	if (target->state == TARGET_HALTED) {
		LOG_TARGET_DEBUG(target, "Hart is already halted.");
	} else if (target->state == TARGET_UNAVAILABLE) {
		LOG_TARGET_DEBUG(target, "Hart is unavailable.");
	} else {
		if (r->halt_prep(target) != ERROR_OK)
			return ERROR_FAIL;
		r->prepped = true;
	}

	return ERROR_OK;
}

static int riscv_halt_go_all_harts(struct target *target)
{
	RISCV_INFO(r);

	enum riscv_hart_state state;
	if (riscv_get_hart_state(target, &state) != ERROR_OK)
		return ERROR_FAIL;
	if (state == RISCV_STATE_HALTED) {
		LOG_DEBUG("[%s] Hart is already halted.", target_name(target));
	} else {
		if (r->halt_go(target) != ERROR_OK)
			return ERROR_FAIL;

		riscv_invalidate_register_cache(target);
	}

	return ERROR_OK;
}

static int halt_go(struct target *target)
{
	RISCV_INFO(r);
	int result;
	if (!r->get_hart_state) {
		struct target_type *tt = get_target_type(target);
		result = tt->halt(target);
	} else {
		result = riscv_halt_go_all_harts(target);
	}
	if (target->debug_reason == DBG_REASON_NOTHALTED)
		target->debug_reason = DBG_REASON_DBGRQ;

	return result;
}

static int halt_finish(struct target *target)
{
	return target_call_event_callbacks(target, TARGET_EVENT_HALTED);
}

int riscv_halt(struct target *target)
{
	RISCV_INFO(r);

	if (!r->get_hart_state) {
		struct target_type *tt = get_target_type(target);
		return tt->halt(target);
	}

	LOG_TARGET_DEBUG(target, "halting all harts");

	int result = ERROR_OK;
	if (target->smp) {
		struct target_list *tlist;
		foreach_smp_target(tlist, target->smp_targets) {
			struct target *t = tlist->target;
			if (halt_prep(t) != ERROR_OK)
				result = ERROR_FAIL;
		}

		foreach_smp_target(tlist, target->smp_targets) {
			struct target *t = tlist->target;
			struct riscv_info *i = riscv_info(t);
			if (i->prepped) {
				if (halt_go(t) != ERROR_OK)
					result = ERROR_FAIL;
			}
		}

		foreach_smp_target(tlist, target->smp_targets) {
			struct target *t = tlist->target;
			if (halt_finish(t) != ERROR_OK)
				return ERROR_FAIL;
		}

	} else {
		if (halt_prep(target) != ERROR_OK)
			result = ERROR_FAIL;
		if (halt_go(target) != ERROR_OK)
			result = ERROR_FAIL;
		if (halt_finish(target) != ERROR_OK)
			return ERROR_FAIL;
	}

	return result;
}

static int riscv_assert_reset(struct target *target)
{
	LOG_DEBUG("[%d]", target->coreid);
	struct target_type *tt = get_target_type(target);
	riscv_invalidate_register_cache(target);
	return tt->assert_reset(target);
}

static int riscv_deassert_reset(struct target *target)
{
	LOG_DEBUG("[%d]", target->coreid);
	struct target_type *tt = get_target_type(target);
	return tt->deassert_reset(target);
}

/* state must be riscv_reg_t state[RISCV_MAX_HWBPS] = {0}; */
static int disable_triggers(struct target *target, riscv_reg_t *state)
{
	RISCV_INFO(r);

	LOG_DEBUG("deal with triggers");

	if (riscv_enumerate_triggers(target) != ERROR_OK)
		return ERROR_FAIL;

	if (r->manual_hwbp_set) {
		/* Look at every trigger that may have been set. */
		riscv_reg_t tselect;
		if (riscv_get_register(target, &tselect, GDB_REGNO_TSELECT) != ERROR_OK)
			return ERROR_FAIL;
		for (unsigned int t = 0; t < r->trigger_count; t++) {
			if (riscv_set_register(target, GDB_REGNO_TSELECT, t) != ERROR_OK)
				return ERROR_FAIL;
			riscv_reg_t tdata1;
			if (riscv_get_register(target, &tdata1, GDB_REGNO_TDATA1) != ERROR_OK)
				return ERROR_FAIL;
			if (tdata1 & CSR_TDATA1_DMODE(riscv_xlen(target))) {
				state[t] = tdata1;
				if (riscv_set_register(target, GDB_REGNO_TDATA1, 0) != ERROR_OK)
					return ERROR_FAIL;
			}
		}
		if (riscv_set_register(target, GDB_REGNO_TSELECT, tselect) != ERROR_OK)
			return ERROR_FAIL;

	} else {
		/* Just go through the triggers we manage. */
		struct watchpoint *watchpoint = target->watchpoints;
		int i = 0;
		while (watchpoint) {
			LOG_DEBUG("watchpoint %d: set=%d", i, watchpoint->is_set);
			state[i] = watchpoint->is_set;
			if (watchpoint->is_set) {
				if (riscv_remove_watchpoint(target, watchpoint) != ERROR_OK)
					return ERROR_FAIL;
			}
			watchpoint = watchpoint->next;
			i++;
		}
	}

	return ERROR_OK;
}

static int enable_triggers(struct target *target, riscv_reg_t *state)
{
	RISCV_INFO(r);

	if (r->manual_hwbp_set) {
		/* Look at every trigger that may have been set. */
		riscv_reg_t tselect;
		if (riscv_get_register(target, &tselect, GDB_REGNO_TSELECT) != ERROR_OK)
			return ERROR_FAIL;
		for (unsigned int t = 0; t < r->trigger_count; t++) {
			if (state[t] != 0) {
				if (riscv_set_register(target, GDB_REGNO_TSELECT, t) != ERROR_OK)
					return ERROR_FAIL;
				if (riscv_set_register(target, GDB_REGNO_TDATA1, state[t]) != ERROR_OK)
					return ERROR_FAIL;
			}
		}
		if (riscv_set_register(target, GDB_REGNO_TSELECT, tselect) != ERROR_OK)
			return ERROR_FAIL;

	} else {
		struct watchpoint *watchpoint = target->watchpoints;
		int i = 0;
		while (watchpoint) {
			LOG_DEBUG("watchpoint %d: cleared=%" PRId64, i, state[i]);
			if (state[i]) {
				if (riscv_add_watchpoint(target, watchpoint) != ERROR_OK)
					return ERROR_FAIL;
			}
			watchpoint = watchpoint->next;
			i++;
		}
	}

	return ERROR_OK;
}

/**
 * Get everything ready to resume.
 */
static int resume_prep(struct target *target, int current,
		target_addr_t address, int handle_breakpoints, int debug_execution)
{
	RISCV_INFO(r);
	LOG_TARGET_DEBUG(target, "target->state=%d", target->state);

	if (!current)
		riscv_set_register(target, GDB_REGNO_PC, address);

	if (target->debug_reason == DBG_REASON_WATCHPOINT) {
		/* To be able to run off a trigger, disable all the triggers, step, and
		 * then resume as usual. */
		riscv_reg_t trigger_state[RISCV_MAX_HWBPS] = {0};

		if (disable_triggers(target, trigger_state) != ERROR_OK)
			return ERROR_FAIL;

		if (old_or_new_riscv_step(target, true, 0, false) != ERROR_OK)
			return ERROR_FAIL;

		if (enable_triggers(target, trigger_state) != ERROR_OK)
			return ERROR_FAIL;
	}

	if (r->get_hart_state) {
		if (r->resume_prep(target) != ERROR_OK)
			return ERROR_FAIL;
	}

	LOG_DEBUG("[%d] mark as prepped", target->coreid);
	r->prepped = true;

	return ERROR_OK;
}

/**
 * Resume all the harts that have been prepped, as close to instantaneous as
 * possible.
 */
static int resume_go(struct target *target, int current,
		target_addr_t address, int handle_breakpoints, int debug_execution)
{
	RISCV_INFO(r);
	int result;
	if (!r->get_hart_state) {
		struct target_type *tt = get_target_type(target);
		result = tt->resume(target, current, address, handle_breakpoints,
				debug_execution);
	} else {
		result = riscv_resume_go_all_harts(target);
	}

	return result;
}

static int resume_finish(struct target *target, int debug_execution)
{
	register_cache_invalidate(target->reg_cache);

	target->state = debug_execution ? TARGET_DEBUG_RUNNING : TARGET_RUNNING;
	target->debug_reason = DBG_REASON_NOTHALTED;
	return target_call_event_callbacks(target,
		debug_execution ? TARGET_EVENT_DEBUG_RESUMED : TARGET_EVENT_RESUMED);
}

/**
 * @par single_hart When true, only resume a single hart even if SMP is
 * configured.  This is used to run algorithms on just one hart.
 */
static int riscv_resume(
		struct target *target,
		int current,
		target_addr_t address,
		int handle_breakpoints,
		int debug_execution,
		bool single_hart)
{
	LOG_DEBUG("handle_breakpoints=%d", handle_breakpoints);
	int result = ERROR_OK;

	struct list_head *targets;

	LIST_HEAD(single_target_list);
	struct target_list single_target_entry = {
		.lh = {NULL, NULL},
		.target = target
	};

	if (target->smp && !single_hart) {
		targets = target->smp_targets;
	} else {
		/* Make a list that just contains a single target, so we can
		 * share code below. */
		list_add(&single_target_entry.lh, &single_target_list);
		targets = &single_target_list;
	}

	struct target_list *tlist;
	foreach_smp_target_direction(resume_order == RO_NORMAL, tlist, targets) {
		struct target *t = tlist->target;
		if (t->state != TARGET_UNAVAILABLE) {
			if (resume_prep(t, current, address, handle_breakpoints,
						debug_execution) != ERROR_OK)
				result = ERROR_FAIL;
		}
	}

	foreach_smp_target_direction(resume_order == RO_NORMAL, tlist, targets) {
		struct target *t = tlist->target;
		struct riscv_info *i = riscv_info(t);
		if (i->prepped) {
			if (resume_go(t, current, address, handle_breakpoints,
						debug_execution) != ERROR_OK)
				result = ERROR_FAIL;
		}
	}

	foreach_smp_target_direction(resume_order == RO_NORMAL, tlist, targets) {
		struct target *t = tlist->target;
		if (t->state != TARGET_UNAVAILABLE) {
			if (resume_finish(t, debug_execution) != ERROR_OK)
				result = ERROR_FAIL;
		}
	}

	return result;
}

static int riscv_target_resume(struct target *target, int current, target_addr_t address,
		int handle_breakpoints, int debug_execution)
{
	return riscv_resume(target, current, address, handle_breakpoints,
			debug_execution, false);
}

static int riscv_mmu(struct target *target, int *enabled)
{
	if (!riscv_enable_virt2phys) {
		*enabled = 0;
		return ERROR_OK;
	}

	/* Don't use MMU in explicit or effective M (machine) mode */
	riscv_reg_t priv;
	if (riscv_get_register(target, &priv, GDB_REGNO_PRIV) != ERROR_OK) {
		LOG_ERROR("Failed to read priv register.");
		return ERROR_FAIL;
	}

	riscv_reg_t mstatus;
	if (riscv_get_register(target, &mstatus, GDB_REGNO_MSTATUS) != ERROR_OK) {
		LOG_ERROR("Failed to read mstatus register.");
		return ERROR_FAIL;
	}

	if ((get_field(mstatus, MSTATUS_MPRV) ? get_field(mstatus, MSTATUS_MPP) : priv) == PRV_M) {
		LOG_DEBUG("SATP/MMU ignored in Machine mode (mstatus=0x%" PRIx64 ").", mstatus);
		*enabled = 0;
		return ERROR_OK;
	}

	riscv_reg_t satp;
	if (riscv_get_register(target, &satp, GDB_REGNO_SATP) != ERROR_OK) {
		LOG_DEBUG("Couldn't read SATP.");
		/* If we can't read SATP, then there must not be an MMU. */
		*enabled = 0;
		return ERROR_OK;
	}

	if (get_field(satp, RISCV_SATP_MODE(riscv_xlen(target))) == SATP_MODE_OFF) {
		LOG_DEBUG("MMU is disabled.");
		*enabled = 0;
	} else {
		LOG_DEBUG("MMU is enabled.");
		*enabled = 1;
	}

	return ERROR_OK;
}

static int riscv_address_translate(struct target *target,
		target_addr_t virtual, target_addr_t *physical)
{
	RISCV_INFO(r);
	riscv_reg_t satp_value;
	int mode;
	uint64_t ppn_value;
	target_addr_t table_address;
	const virt2phys_info_t *info;
	uint64_t pte = 0;
	int i;

	int result = riscv_get_register(target, &satp_value, GDB_REGNO_SATP);
	if (result != ERROR_OK)
		return result;

	unsigned xlen = riscv_xlen(target);
	mode = get_field(satp_value, RISCV_SATP_MODE(xlen));
	switch (mode) {
		case SATP_MODE_SV32:
			info = &sv32;
			break;
		case SATP_MODE_SV39:
			info = &sv39;
			break;
		case SATP_MODE_SV48:
			info = &sv48;
			break;
		case SATP_MODE_OFF:
			LOG_ERROR("No translation or protection." \
				      " (satp: 0x%" PRIx64 ")", satp_value);
			return ERROR_FAIL;
		default:
			LOG_ERROR("The translation mode is not supported." \
				      " (satp: 0x%" PRIx64 ")", satp_value);
			return ERROR_FAIL;
	}
	LOG_DEBUG("virtual=0x%" TARGET_PRIxADDR "; mode=%s", virtual, info->name);

	/* verify bits xlen-1:va_bits-1 are all equal */
	assert(xlen >= info->va_bits);
	target_addr_t mask = ((target_addr_t)1 << (xlen - (info->va_bits - 1))) - 1;
	target_addr_t masked_msbs = (virtual >> (info->va_bits - 1)) & mask;
	if (masked_msbs != 0 && masked_msbs != mask) {
		LOG_ERROR("Virtual address 0x%" TARGET_PRIxADDR " is not sign-extended "
				"for %s mode.", virtual, info->name);
		return ERROR_FAIL;
	}

	ppn_value = get_field(satp_value, RISCV_SATP_PPN(xlen));
	table_address = ppn_value << RISCV_PGSHIFT;
	i = info->level - 1;
	while (i >= 0) {
		uint64_t vpn = virtual >> info->vpn_shift[i];
		vpn &= info->vpn_mask[i];
		target_addr_t pte_address = table_address +
									(vpn << info->pte_shift);
		uint8_t buffer[8];
		assert(info->pte_shift <= 3);
		int retval = r->read_memory(target, pte_address,
				4, (1 << info->pte_shift) / 4, buffer, 4);
		if (retval != ERROR_OK)
			return ERROR_FAIL;

		if (info->pte_shift == 2)
			pte = buf_get_u32(buffer, 0, 32);
		else
			pte = buf_get_u64(buffer, 0, 64);

		LOG_DEBUG("i=%d; PTE @0x%" TARGET_PRIxADDR " = 0x%" PRIx64, i,
				pte_address, pte);

		if (!(pte & PTE_V) || (!(pte & PTE_R) && (pte & PTE_W)))
			return ERROR_FAIL;

		if ((pte & PTE_R) || (pte & PTE_X)) /* Found leaf PTE. */
			break;

		i--;
		if (i < 0)
			break;
		ppn_value = pte >> PTE_PPN_SHIFT;
		table_address = ppn_value << RISCV_PGSHIFT;
	}

	if (i < 0) {
		LOG_ERROR("Couldn't find the PTE.");
		return ERROR_FAIL;
	}

	/* Make sure to clear out the high bits that may be set. */
	*physical = virtual & (((target_addr_t)1 << info->va_bits) - 1);

	while (i < info->level) {
		ppn_value = pte >> info->pte_ppn_shift[i];
		ppn_value &= info->pte_ppn_mask[i];
		*physical &= ~(((target_addr_t)info->pa_ppn_mask[i]) <<
				info->pa_ppn_shift[i]);
		*physical |= (ppn_value << info->pa_ppn_shift[i]);
		i++;
	}
	LOG_DEBUG("0x%" TARGET_PRIxADDR " -> 0x%" TARGET_PRIxADDR, virtual,
			*physical);

	return ERROR_OK;
}

static int riscv_virt2phys(struct target *target, target_addr_t virtual, target_addr_t *physical)
{
	int enabled;
	if (riscv_mmu(target, &enabled) == ERROR_OK) {
		if (!enabled)
			return ERROR_FAIL;

		if (riscv_address_translate(target, virtual, physical) == ERROR_OK)
			return ERROR_OK;
	}

	return ERROR_FAIL;
}

static int riscv_read_phys_memory(struct target *target, target_addr_t phys_address,
			uint32_t size, uint32_t count, uint8_t *buffer)
{
	RISCV_INFO(r);
	return r->read_memory(target, phys_address, size, count, buffer, size);
}

static int riscv_read_memory(struct target *target, target_addr_t address,
		uint32_t size, uint32_t count, uint8_t *buffer)
{
	if (count == 0) {
		LOG_WARNING("0-length read from 0x%" TARGET_PRIxADDR, address);
		return ERROR_OK;
	}

	target_addr_t physical_addr;
	if (target->type->virt2phys(target, address, &physical_addr) == ERROR_OK)
		address = physical_addr;

	RISCV_INFO(r);
	return r->read_memory(target, address, size, count, buffer, size);
}

static int riscv_write_phys_memory(struct target *target, target_addr_t phys_address,
			uint32_t size, uint32_t count, const uint8_t *buffer)
{
	struct target_type *tt = get_target_type(target);
	return tt->write_memory(target, phys_address, size, count, buffer);
}

static int riscv_write_memory(struct target *target, target_addr_t address,
		uint32_t size, uint32_t count, const uint8_t *buffer)
{
	if (count == 0) {
		LOG_WARNING("0-length write to 0x%" TARGET_PRIxADDR, address);
		return ERROR_OK;
	}

	target_addr_t physical_addr;
	if (target->type->virt2phys(target, address, &physical_addr) == ERROR_OK)
		address = physical_addr;

	struct target_type *tt = get_target_type(target);
	return tt->write_memory(target, address, size, count, buffer);
}

static const char *riscv_get_gdb_arch(struct target *target)
{
	switch (riscv_xlen(target)) {
		case 32:
			return "riscv:rv32";
		case 64:
			return "riscv:rv64";
	}
	LOG_ERROR("Unsupported xlen: %d", riscv_xlen(target));
	return NULL;
}

static int riscv_get_gdb_reg_list_internal(struct target *target,
		struct reg **reg_list[], int *reg_list_size,
		enum target_register_class reg_class, bool is_read)
{
	LOG_TARGET_DEBUG(target, "reg_class=%d, read=%d", reg_class, is_read);

	if (!target->reg_cache) {
		LOG_ERROR("Target not initialized. Return ERROR_FAIL.");
		return ERROR_FAIL;
	}

	switch (reg_class) {
		case REG_CLASS_GENERAL:
			*reg_list_size = 33;
			break;
		case REG_CLASS_ALL:
			*reg_list_size = target->reg_cache->num_regs;
			break;
		default:
			LOG_ERROR("Unsupported reg_class: %d", reg_class);
			return ERROR_FAIL;
	}

	*reg_list = calloc(*reg_list_size, sizeof(struct reg *));
	if (!*reg_list)
		return ERROR_FAIL;

	for (int i = 0; i < *reg_list_size; i++) {
		assert(!target->reg_cache->reg_list[i].valid ||
				target->reg_cache->reg_list[i].size > 0);
		(*reg_list)[i] = &target->reg_cache->reg_list[i];
		if (is_read &&
				target->reg_cache->reg_list[i].exist &&
				!target->reg_cache->reg_list[i].valid) {
			if (target->reg_cache->reg_list[i].type->get(
						&target->reg_cache->reg_list[i]) != ERROR_OK)
				return ERROR_FAIL;
		}
	}

	return ERROR_OK;
}

static int riscv_get_gdb_reg_list_noread(struct target *target,
		struct reg **reg_list[], int *reg_list_size,
		enum target_register_class reg_class)
{
	return riscv_get_gdb_reg_list_internal(target, reg_list, reg_list_size,
			reg_class, false);
}

static int riscv_get_gdb_reg_list(struct target *target,
		struct reg **reg_list[], int *reg_list_size,
		enum target_register_class reg_class)
{
	return riscv_get_gdb_reg_list_internal(target, reg_list, reg_list_size,
			reg_class, true);
}

static int riscv_arch_state(struct target *target)
{
	struct target_type *tt = get_target_type(target);
	return tt->arch_state(target);
}

/* Algorithm must end with a software breakpoint instruction. */
static int riscv_run_algorithm(struct target *target, int num_mem_params,
		struct mem_param *mem_params, int num_reg_params,
		struct reg_param *reg_params, target_addr_t entry_point,
		target_addr_t exit_point, int timeout_ms, void *arch_info)
{
	RISCV_INFO(info);

	if (target->state != TARGET_HALTED) {
		LOG_WARNING("target not halted");
		return ERROR_TARGET_NOT_HALTED;
	}

	/* Write memory parameters to the target memory */
	for (int i = 0; i < num_mem_params; i++) {
		if (mem_params[i].direction == PARAM_OUT ||
				mem_params[i].direction == PARAM_IN_OUT) {
			int retval = target_write_buffer(target, mem_params[i].address, mem_params[i].size, mem_params[i].value);
			if (retval != ERROR_OK) {
				LOG_ERROR("Couldn't write input mem param into the memory, addr=0x%" TARGET_PRIxADDR " size=0x%" PRIx32,
						mem_params[i].address, mem_params[i].size);
				return retval;
			}
		}
	}

	/* Save registers */
	struct reg *reg_pc = register_get_by_name(target->reg_cache, "pc", true);
	if (!reg_pc || reg_pc->type->get(reg_pc) != ERROR_OK)
		return ERROR_FAIL;
	uint64_t saved_pc = buf_get_u64(reg_pc->value, 0, reg_pc->size);
	LOG_DEBUG("saved_pc=0x%" PRIx64, saved_pc);

	uint64_t saved_regs[32];
	for (int i = 0; i < num_reg_params; i++) {
		LOG_DEBUG("save %s", reg_params[i].reg_name);
		struct reg *r = register_get_by_name(target->reg_cache, reg_params[i].reg_name, false);
		if (!r) {
			LOG_ERROR("Couldn't find register named '%s'", reg_params[i].reg_name);
			return ERROR_FAIL;
		}

		if (r->size != reg_params[i].size) {
			LOG_ERROR("Register %s is %d bits instead of %d bits.",
					reg_params[i].reg_name, r->size, reg_params[i].size);
			return ERROR_FAIL;
		}

		if (r->number > GDB_REGNO_XPR31) {
			LOG_ERROR("Only GPRs can be use as argument registers.");
			return ERROR_FAIL;
		}

		if (r->type->get(r) != ERROR_OK)
			return ERROR_FAIL;
		saved_regs[r->number] = buf_get_u64(r->value, 0, r->size);

		if (reg_params[i].direction == PARAM_OUT || reg_params[i].direction == PARAM_IN_OUT) {
			if (r->type->set(r, reg_params[i].value) != ERROR_OK)
				return ERROR_FAIL;
		}
	}

	/* Disable Interrupts before attempting to run the algorithm. */
	uint64_t current_mstatus;
	uint64_t irq_disabled_mask = MSTATUS_MIE | MSTATUS_HIE | MSTATUS_SIE | MSTATUS_UIE;
	if (riscv_interrupts_disable(target, irq_disabled_mask, &current_mstatus) != ERROR_OK)
		return ERROR_FAIL;

	/* Run algorithm */
	LOG_DEBUG("resume at 0x%" TARGET_PRIxADDR, entry_point);
	if (riscv_resume(target, 0, entry_point, 0, 1, true) != ERROR_OK)
		return ERROR_FAIL;

	int64_t start = timeval_ms();
	while (target->state != TARGET_HALTED) {
		LOG_DEBUG("poll()");
		int64_t now = timeval_ms();
		if (now - start > timeout_ms) {
			LOG_ERROR("Algorithm timed out after %" PRId64 " ms.", now - start);
			riscv_halt(target);
			old_or_new_riscv_poll(target);
			enum gdb_regno regnums[] = {
				GDB_REGNO_RA, GDB_REGNO_SP, GDB_REGNO_GP, GDB_REGNO_TP,
				GDB_REGNO_T0, GDB_REGNO_T1, GDB_REGNO_T2, GDB_REGNO_FP,
				GDB_REGNO_S1, GDB_REGNO_A0, GDB_REGNO_A1, GDB_REGNO_A2,
				GDB_REGNO_A3, GDB_REGNO_A4, GDB_REGNO_A5, GDB_REGNO_A6,
				GDB_REGNO_A7, GDB_REGNO_S2, GDB_REGNO_S3, GDB_REGNO_S4,
				GDB_REGNO_S5, GDB_REGNO_S6, GDB_REGNO_S7, GDB_REGNO_S8,
				GDB_REGNO_S9, GDB_REGNO_S10, GDB_REGNO_S11, GDB_REGNO_T3,
				GDB_REGNO_T4, GDB_REGNO_T5, GDB_REGNO_T6,
				GDB_REGNO_PC,
				GDB_REGNO_MSTATUS, GDB_REGNO_MEPC, GDB_REGNO_MCAUSE,
			};
			for (unsigned i = 0; i < ARRAY_SIZE(regnums); i++) {
				enum gdb_regno regno = regnums[i];
				riscv_reg_t reg_value;
				if (riscv_get_register(target, &reg_value, regno) != ERROR_OK)
					break;
				LOG_ERROR("%s = 0x%" PRIx64, gdb_regno_name(regno), reg_value);
			}
			return ERROR_TARGET_TIMEOUT;
		}

		int result = old_or_new_riscv_poll(target);
		if (result != ERROR_OK)
			return result;
	}

	/* TODO: The current hart id might have been changed in poll(). */
	/* if (riscv_select_current_hart(target) != ERROR_OK)
		return ERROR_FAIL; */

	if (reg_pc->type->get(reg_pc) != ERROR_OK)
		return ERROR_FAIL;
	uint64_t final_pc = buf_get_u64(reg_pc->value, 0, reg_pc->size);
	if (exit_point && final_pc != exit_point) {
		LOG_ERROR("PC ended up at 0x%" PRIx64 " instead of 0x%"
				TARGET_PRIxADDR, final_pc, exit_point);
		return ERROR_FAIL;
	}

	/* Restore Interrupts */
	if (riscv_interrupts_restore(target, current_mstatus) != ERROR_OK)
		return ERROR_FAIL;

	/* Restore registers */
	uint8_t buf[8] = { 0 };
	buf_set_u64(buf, 0, info->xlen, saved_pc);
	if (reg_pc->type->set(reg_pc, buf) != ERROR_OK)
		return ERROR_FAIL;

	for (int i = 0; i < num_reg_params; i++) {
		if (reg_params[i].direction == PARAM_IN ||
				reg_params[i].direction == PARAM_IN_OUT) {
			struct reg *r = register_get_by_name(target->reg_cache, reg_params[i].reg_name, false);
			if (r->type->get(r) != ERROR_OK) {
				LOG_ERROR("get(%s) failed", r->name);
				return ERROR_FAIL;
			}
			buf_cpy(r->value, reg_params[i].value, reg_params[i].size);
		}
		LOG_DEBUG("restore %s", reg_params[i].reg_name);
		struct reg *r = register_get_by_name(target->reg_cache, reg_params[i].reg_name, false);
		buf_set_u64(buf, 0, info->xlen, saved_regs[r->number]);
		if (r->type->set(r, buf) != ERROR_OK) {
			LOG_ERROR("set(%s) failed", r->name);
			return ERROR_FAIL;
		}
	}

	/* Read memory parameters from the target memory */
	for (int i = 0; i < num_mem_params; i++) {
		if (mem_params[i].direction == PARAM_IN ||
				mem_params[i].direction == PARAM_IN_OUT) {
			int retval = target_read_buffer(target, mem_params[i].address, mem_params[i].size,
					mem_params[i].value);
			if (retval != ERROR_OK) {
				LOG_ERROR("Couldn't read output mem param from the memory, addr=0x%" TARGET_PRIxADDR " size=0x%" PRIx32,
						mem_params[i].address, mem_params[i].size);
				return retval;
			}
		}
	}

	return ERROR_OK;
}

static int riscv_checksum_memory(struct target *target,
		target_addr_t address, uint32_t count,
		uint32_t *checksum)
{
	struct working_area *crc_algorithm;
	struct reg_param reg_params[2];
	int retval;

	LOG_DEBUG("address=0x%" TARGET_PRIxADDR "; count=0x%" PRIx32, address, count);

	static const uint8_t riscv32_crc_code[] = {
#include "../../../contrib/loaders/checksum/riscv32_crc.inc"
	};
	static const uint8_t riscv64_crc_code[] = {
#include "../../../contrib/loaders/checksum/riscv64_crc.inc"
	};

	static const uint8_t *crc_code;

	unsigned xlen = riscv_xlen(target);
	unsigned crc_code_size;
	if (xlen == 32) {
		crc_code = riscv32_crc_code;
		crc_code_size = sizeof(riscv32_crc_code);
	} else {
		crc_code = riscv64_crc_code;
		crc_code_size = sizeof(riscv64_crc_code);
	}

	if (count < crc_code_size * 4) {
		/* Don't use the algorithm for relatively small buffers. It's faster
		 * just to read the memory.  target_checksum_memory() will take care of
		 * that if we fail. */
		return ERROR_FAIL;
	}

	retval = target_alloc_working_area(target, crc_code_size, &crc_algorithm);
	if (retval != ERROR_OK)
		return retval;

	if (crc_algorithm->address + crc_algorithm->size > address &&
			crc_algorithm->address < address + count) {
		/* Region to checksum overlaps with the work area we've been assigned.
		 * Bail. (Would be better to manually checksum what we read there, and
		 * use the algorithm for the rest.) */
		target_free_working_area(target, crc_algorithm);
		return ERROR_FAIL;
	}

	retval = target_write_buffer(target, crc_algorithm->address, crc_code_size,
			crc_code);
	if (retval != ERROR_OK) {
		LOG_ERROR("Failed to write code to " TARGET_ADDR_FMT ": %d",
				crc_algorithm->address, retval);
		target_free_working_area(target, crc_algorithm);
		return retval;
	}

	init_reg_param(&reg_params[0], "a0", xlen, PARAM_IN_OUT);
	init_reg_param(&reg_params[1], "a1", xlen, PARAM_OUT);
	buf_set_u64(reg_params[0].value, 0, xlen, address);
	buf_set_u64(reg_params[1].value, 0, xlen, count);

	/* 20 second timeout/megabyte */
	int timeout = 20000 * (1 + (count / (1024 * 1024)));

	retval = target_run_algorithm(target, 0, NULL, 2, reg_params,
			crc_algorithm->address,
			0,	/* Leave exit point unspecified because we don't know. */
			timeout, NULL);

	if (retval == ERROR_OK)
		*checksum = buf_get_u32(reg_params[0].value, 0, 32);
	else
		LOG_ERROR("error executing RISC-V CRC algorithm");

	destroy_reg_param(&reg_params[0]);
	destroy_reg_param(&reg_params[1]);

	target_free_working_area(target, crc_algorithm);

	LOG_DEBUG("checksum=0x%" PRIx32 ", result=%d", *checksum, retval);

	return retval;
}

/*** OpenOCD Helper Functions ***/

enum riscv_next_action {
	RPH_NONE,
	RPH_RESUME,
	RPH_REMAIN_HALTED
};
static int riscv_poll_hart(struct target *target, enum riscv_next_action *next_action)
{
	RISCV_INFO(r);

	LOG_TARGET_DEBUG(target, "polling, target->state=%d", target->state);

	*next_action = RPH_NONE;

	enum riscv_hart_state previous_riscv_state = 0;
	enum target_state previous_target_state = target->state;
	switch (target->state) {
		case TARGET_UNKNOWN:
			/* Special case, handled further down. */
			previous_riscv_state = RISCV_STATE_UNAVAILABLE;	/* Need to assign something. */
			break;
		case TARGET_RUNNING:
			previous_riscv_state = RISCV_STATE_RUNNING;
			break;
		case TARGET_HALTED:
			previous_riscv_state = RISCV_STATE_HALTED;
			break;
		case TARGET_RESET:
			previous_riscv_state = RISCV_STATE_HALTED;
			break;
		case TARGET_DEBUG_RUNNING:
			previous_riscv_state = RISCV_STATE_RUNNING;
			break;
		case TARGET_UNAVAILABLE:
			previous_riscv_state = RISCV_STATE_UNAVAILABLE;
			break;
	}

	/* If OpenOCD thinks we're running but this hart is halted then it's time
	 * to raise an event. */
	enum riscv_hart_state state;
	if (riscv_get_hart_state(target, &state) != ERROR_OK)
		return ERROR_FAIL;

	if (state == RISCV_STATE_NON_EXISTENT) {
		LOG_TARGET_ERROR(target, "Hart is non-existent!");
		return ERROR_FAIL;
	}

	if (state == RISCV_STATE_HALTED && timeval_ms() - r->last_activity > 100) {
		/* If we've been idle for a while, flush the register cache. Just in case
		 * OpenOCD is going to be disconnected without shutting down cleanly. */
		if (riscv_flush_registers(target) != ERROR_OK)
			return ERROR_FAIL;
	}

	if (target->state == TARGET_UNKNOWN || state != previous_riscv_state) {
		switch (state) {
			case RISCV_STATE_HALTED:
				LOG_TARGET_DEBUG(target, "  triggered a halt; previous_target_state=%d",
					previous_target_state);
				target->state = TARGET_HALTED;
				enum riscv_halt_reason halt_reason = riscv_halt_reason(target);
				if (set_debug_reason(target, halt_reason) != ERROR_OK)
					return ERROR_FAIL;

				if (halt_reason == RISCV_HALT_EBREAK) {
					int retval;
					/* Detect if this EBREAK is a semihosting request. If so, handle it. */
					switch (riscv_semihosting(target, &retval)) {
						case SEMIHOSTING_NONE:
							break;
						case SEMIHOSTING_WAITING:
							/* This hart should remain halted. */
							*next_action = RPH_REMAIN_HALTED;
							break;
						case SEMIHOSTING_HANDLED:
							/* This hart should be resumed, along with any other
							* harts that halted due to haltgroups. */
							*next_action = RPH_RESUME;
							return ERROR_OK;
						case SEMIHOSTING_ERROR:
							return retval;
					}
				}

				r->on_halt(target);

				/* We shouldn't do the callbacks yet. What if
				 * there are multiple harts that halted at the
				 * same time? We need to set debug reason on each
				 * of them before calling a callback, which is
				 * going to figure out the "current thread". */

				r->halted_needs_event_callback = true;
				if (previous_target_state == TARGET_DEBUG_RUNNING)
					r->halted_callback_event = TARGET_EVENT_DEBUG_HALTED;
				else
					r->halted_callback_event = TARGET_EVENT_HALTED;
				break;

			case RISCV_STATE_RUNNING:
				LOG_TARGET_DEBUG(target, "  triggered running");
				target->state = TARGET_RUNNING;
				target->debug_reason = DBG_REASON_NOTHALTED;
				break;

			case RISCV_STATE_UNAVAILABLE:
				LOG_TARGET_DEBUG(target, "  became unavailable");
				LOG_TARGET_INFO(target, "became unavailable.");
				target->state = TARGET_UNAVAILABLE;
				break;

			case RISCV_STATE_NON_EXISTENT:
				LOG_TARGET_ERROR(target, "Hart is non-existent!");
				target->state = TARGET_UNAVAILABLE;
				break;
		}
	}

	return ERROR_OK;
}

static int sample_memory(struct target *target)
{
	RISCV_INFO(r);

	if (!r->sample_buf.buf || !r->sample_config.enabled)
		return ERROR_OK;

	LOG_DEBUG("buf used/size: %d/%d", r->sample_buf.used, r->sample_buf.size);

	uint64_t start = timeval_ms();
	riscv_sample_buf_maybe_add_timestamp(target, true);
	int result = ERROR_OK;
	if (r->sample_memory) {
		result = r->sample_memory(target, &r->sample_buf, &r->sample_config,
									  start + TARGET_DEFAULT_POLLING_INTERVAL);
		if (result != ERROR_NOT_IMPLEMENTED)
			goto exit;
	}

	/* Default slow path. */
	while (timeval_ms() - start < TARGET_DEFAULT_POLLING_INTERVAL) {
		for (unsigned int i = 0; i < ARRAY_SIZE(r->sample_config.bucket); i++) {
			if (r->sample_config.bucket[i].enabled &&
					r->sample_buf.used + 1 + r->sample_config.bucket[i].size_bytes < r->sample_buf.size) {
				assert(i < RISCV_SAMPLE_BUF_TIMESTAMP_BEFORE);
				r->sample_buf.buf[r->sample_buf.used] = i;
				result = riscv_read_phys_memory(
					target, r->sample_config.bucket[i].address,
					r->sample_config.bucket[i].size_bytes, 1,
					r->sample_buf.buf + r->sample_buf.used + 1);
				if (result == ERROR_OK)
					r->sample_buf.used += 1 + r->sample_config.bucket[i].size_bytes;
				else
					goto exit;
			}
		}
	}

exit:
	riscv_sample_buf_maybe_add_timestamp(target, false);
	if (result != ERROR_OK) {
		LOG_INFO("Turning off memory sampling because it failed.");
		r->sample_config.enabled = false;
	}
	return result;
}

/*** OpenOCD Interface ***/
int riscv_openocd_poll(struct target *target)
{
	LOG_DEBUG("polling all harts");

	struct list_head *targets;

	LIST_HEAD(single_target_list);
	struct target_list single_target_entry = {
		.lh = {NULL, NULL},
		.target = target
	};

	if (target->smp) {
		targets = target->smp_targets;
	} else {
		/* Make a list that just contains a single target, so we can
		 * share code below. */
		list_add(&single_target_entry.lh, &single_target_list);
		targets = &single_target_list;
	}

	unsigned should_remain_halted = 0;
	unsigned should_resume = 0;
	unsigned halted = 0;
	unsigned running = 0;
	struct target_list *entry;
	foreach_smp_target(entry, targets) {
		struct target *t = entry->target;
		struct riscv_info *info = riscv_info(t);

		/* Clear here just in case there were errors and we never got to
		 * check this flag further down. */
		info->halted_needs_event_callback = false;

		if (!target_was_examined(t))
			continue;

		enum riscv_next_action next_action;
		if (riscv_poll_hart(t, &next_action) != ERROR_OK)
			return ERROR_FAIL;

		switch (next_action) {
			case RPH_NONE:
				if (t->state == TARGET_HALTED)
					halted++;
				if (t->state == TARGET_RUNNING ||
					t->state == TARGET_DEBUG_RUNNING)
					running++;
				break;
			case RPH_REMAIN_HALTED:
				should_remain_halted++;
				break;
			case RPH_RESUME:
				should_resume++;
				break;
		}
	}

	LOG_DEBUG("should_remain_halted=%d, should_resume=%d",
				should_remain_halted, should_resume);
	if (should_remain_halted && should_resume) {
		LOG_WARNING("%d harts should remain halted, and %d should resume.",
					should_remain_halted, should_resume);
	}
	if (should_remain_halted) {
		LOG_TARGET_DEBUG(target, "halt all; should_remain_halted=%d",
			should_remain_halted);
		riscv_halt(target);
	} else if (should_resume) {
		LOG_DEBUG("resume all");
		riscv_resume(target, true, 0, 0, 0, false);
	} else if (halted && running) {
		LOG_TARGET_DEBUG(target, "halt all; halted=%d",
			halted);
		riscv_halt(target);
	} else {
		/* For targets that were discovered to be halted, call the
		 * appropriate callback. */
		foreach_smp_target(entry, targets)
		{
			struct target *t = entry->target;
			struct riscv_info *info = riscv_info(t);
			if (info->halted_needs_event_callback) {
				target_call_event_callbacks(t, info->halted_callback_event);
				info->halted_needs_event_callback = false;
			}
		}
	}

	/* Sample memory if any target is running. */
	foreach_smp_target(entry, targets) {
		struct target *t = entry->target;
		if (t->state == TARGET_RUNNING) {
			sample_memory(target);
			break;
		}
	}

	return ERROR_OK;
}

int riscv_openocd_step(struct target *target, int current,
	target_addr_t address, int handle_breakpoints)
{
	LOG_TARGET_DEBUG(target, "stepping hart");

	if (!current) {
		if (riscv_set_register(target, GDB_REGNO_PC, address) != ERROR_OK)
			return ERROR_FAIL;
	}

	struct breakpoint *breakpoint = NULL;
	/* the front-end may request us not to handle breakpoints */
	if (handle_breakpoints) {
		if (current) {
			if (riscv_get_register(target, &address, GDB_REGNO_PC) != ERROR_OK)
				return ERROR_FAIL;
		}
		breakpoint = breakpoint_find(target, address);
		if (breakpoint && (riscv_remove_breakpoint(target, breakpoint) != ERROR_OK))
			return ERROR_FAIL;
	}

	riscv_reg_t trigger_state[RISCV_MAX_HWBPS] = {0};
	if (disable_triggers(target, trigger_state) != ERROR_OK)
		return ERROR_FAIL;

	bool success = true;
	uint64_t current_mstatus;
	RISCV_INFO(info);

	if (info->isrmask_mode == RISCV_ISRMASK_STEPONLY) {
		/* Disable Interrupts before stepping. */
		uint64_t irq_disabled_mask = MSTATUS_MIE | MSTATUS_HIE | MSTATUS_SIE | MSTATUS_UIE;
		if (riscv_interrupts_disable(target, irq_disabled_mask,
				&current_mstatus) != ERROR_OK) {
			success = false;
			LOG_ERROR("unable to disable interrupts");
			goto _exit;
		}
	}

	if (riscv_step_rtos_hart(target) != ERROR_OK) {
		success = false;
		LOG_ERROR("unable to step rtos hart");
	}

	register_cache_invalidate(target->reg_cache);

	if (info->isrmask_mode == RISCV_ISRMASK_STEPONLY)
		if (riscv_interrupts_restore(target, current_mstatus) != ERROR_OK) {
			success = false;
			LOG_ERROR("unable to restore interrupts");
		}

_exit:
	if (enable_triggers(target, trigger_state) != ERROR_OK) {
		success = false;
		LOG_ERROR("unable to enable triggers");
	}

	if (breakpoint && (riscv_add_breakpoint(target, breakpoint) != ERROR_OK)) {
		success = false;
		LOG_TARGET_ERROR(target, "unable to restore the disabled breakpoint");
	}

	if (success) {
		target->state = TARGET_RUNNING;
		target_call_event_callbacks(target, TARGET_EVENT_RESUMED);
		target->state = TARGET_HALTED;
		target->debug_reason = DBG_REASON_SINGLESTEP;
		target_call_event_callbacks(target, TARGET_EVENT_HALTED);
	}
	return success ? ERROR_OK : ERROR_FAIL;
}

/* Command Handlers */
COMMAND_HANDLER(riscv_set_command_timeout_sec)
{
	if (CMD_ARGC != 1) {
		LOG_ERROR("Command takes exactly 1 parameter");
		return ERROR_COMMAND_SYNTAX_ERROR;
	}
	int timeout = atoi(CMD_ARGV[0]);
	if (timeout <= 0) {
		LOG_ERROR("%s is not a valid integer argument for command.", CMD_ARGV[0]);
		return ERROR_FAIL;
	}

	riscv_command_timeout_sec = timeout;

	return ERROR_OK;
}

COMMAND_HANDLER(riscv_set_reset_timeout_sec)
{
	if (CMD_ARGC != 1) {
		LOG_ERROR("Command takes exactly 1 parameter");
		return ERROR_COMMAND_SYNTAX_ERROR;
	}
	int timeout = atoi(CMD_ARGV[0]);
	if (timeout <= 0) {
		LOG_ERROR("%s is not a valid integer argument for command.", CMD_ARGV[0]);
		return ERROR_FAIL;
	}

	riscv_reset_timeout_sec = timeout;
	return ERROR_OK;
}

COMMAND_HANDLER(riscv_set_prefer_sba)
{
	struct target *target = get_current_target(CMD_CTX);
	RISCV_INFO(r);
	bool prefer_sba;
	LOG_WARNING("`riscv set_prefer_sba` is deprecated. Please use `riscv set_mem_access` instead.");
	if (CMD_ARGC != 1) {
		LOG_ERROR("Command takes exactly 1 parameter");
		return ERROR_COMMAND_SYNTAX_ERROR;
	}
	COMMAND_PARSE_ON_OFF(CMD_ARGV[0], prefer_sba);
	if (prefer_sba) {
		/* Use system bus with highest priority */
		r->mem_access_methods[0] = RISCV_MEM_ACCESS_SYSBUS;
		r->mem_access_methods[1] = RISCV_MEM_ACCESS_PROGBUF;
		r->mem_access_methods[2] = RISCV_MEM_ACCESS_ABSTRACT;
	} else {
		/* Use progbuf with highest priority */
		r->mem_access_methods[0] = RISCV_MEM_ACCESS_PROGBUF;
		r->mem_access_methods[1] = RISCV_MEM_ACCESS_SYSBUS;
		r->mem_access_methods[2] = RISCV_MEM_ACCESS_ABSTRACT;
	}

	/* Reset warning flags */
	r->mem_access_progbuf_warn = true;
	r->mem_access_sysbus_warn = true;
	r->mem_access_abstract_warn = true;

	return ERROR_OK;
}

COMMAND_HANDLER(riscv_set_mem_access)
{
	struct target *target = get_current_target(CMD_CTX);
	RISCV_INFO(r);
	int progbuf_cnt = 0;
	int sysbus_cnt = 0;
	int abstract_cnt = 0;

	if (CMD_ARGC < 1 || CMD_ARGC > RISCV_NUM_MEM_ACCESS_METHODS) {
		LOG_ERROR("Command takes 1 to %d parameters", RISCV_NUM_MEM_ACCESS_METHODS);
		return ERROR_COMMAND_SYNTAX_ERROR;
	}

	/* Check argument validity */
	for (unsigned int i = 0; i < CMD_ARGC; i++) {
		if (strcmp("progbuf", CMD_ARGV[i]) == 0) {
			progbuf_cnt++;
		} else if (strcmp("sysbus", CMD_ARGV[i]) == 0) {
			sysbus_cnt++;
		} else if (strcmp("abstract", CMD_ARGV[i]) == 0) {
			abstract_cnt++;
		} else {
			LOG_ERROR("Unknown argument '%s'. "
				"Must be one of: 'progbuf', 'sysbus' or 'abstract'.", CMD_ARGV[i]);
			return ERROR_COMMAND_SYNTAX_ERROR;
		}
	}
	if (progbuf_cnt > 1 || sysbus_cnt > 1 || abstract_cnt > 1) {
		LOG_ERROR("Syntax error - duplicate arguments to `riscv set_mem_access`.");
		return ERROR_COMMAND_SYNTAX_ERROR;
	}

	/* Args are valid, store them */
	for (unsigned int i = 0; i < RISCV_NUM_MEM_ACCESS_METHODS; i++)
		r->mem_access_methods[i] = RISCV_MEM_ACCESS_UNSPECIFIED;
	for (unsigned int i = 0; i < CMD_ARGC; i++) {
		if (strcmp("progbuf", CMD_ARGV[i]) == 0)
			r->mem_access_methods[i] = RISCV_MEM_ACCESS_PROGBUF;
		else if (strcmp("sysbus", CMD_ARGV[i]) == 0)
			r->mem_access_methods[i] = RISCV_MEM_ACCESS_SYSBUS;
		else if (strcmp("abstract", CMD_ARGV[i]) == 0)
			r->mem_access_methods[i] = RISCV_MEM_ACCESS_ABSTRACT;
	}

	/* Reset warning flags */
	r->mem_access_progbuf_warn = true;
	r->mem_access_sysbus_warn = true;
	r->mem_access_abstract_warn = true;

	return ERROR_OK;
}

COMMAND_HANDLER(riscv_set_enable_virtual)
{
	if (CMD_ARGC != 1) {
		LOG_ERROR("Command takes exactly 1 parameter");
		return ERROR_COMMAND_SYNTAX_ERROR;
	}
	COMMAND_PARSE_ON_OFF(CMD_ARGV[0], riscv_enable_virtual);
	return ERROR_OK;
}

static int parse_ranges(struct list_head *ranges, const char *tcl_arg, const char *reg_type, unsigned int max_val)
{
	char *args = strdup(tcl_arg);
	if (!args)
		return ERROR_FAIL;

	/* For backward compatibility, allow multiple parameters within one TCL argument, separated by ',' */
	char *arg = strtok(args, ",");
	while (arg) {
		unsigned low = 0;
		unsigned high = 0;
		char *name = NULL;

		char *dash = strchr(arg, '-');
		char *equals = strchr(arg, '=');
		unsigned int pos;

		if (!dash && !equals) {
			/* Expecting single register number. */
			if (sscanf(arg, "%u%n", &low, &pos) != 1 || pos != strlen(arg)) {
				LOG_ERROR("Failed to parse single register number from '%s'.", arg);
				free(args);
				return ERROR_COMMAND_SYNTAX_ERROR;
			}
		} else if (dash && !equals) {
			/* Expecting register range - two numbers separated by a dash: ##-## */
			*dash = 0;
			dash++;
			if (sscanf(arg, "%u%n", &low, &pos) != 1 || pos != strlen(arg)) {
				LOG_ERROR("Failed to parse single register number from '%s'.", arg);
				free(args);
				return ERROR_COMMAND_SYNTAX_ERROR;
			}
			if (sscanf(dash, "%u%n", &high, &pos) != 1 || pos != strlen(dash)) {
				LOG_ERROR("Failed to parse single register number from '%s'.", dash);
				free(args);
				return ERROR_COMMAND_SYNTAX_ERROR;
			}
			if (high < low) {
				LOG_ERROR("Incorrect range encountered [%u, %u].", low, high);
				free(args);
				return ERROR_FAIL;
			}
		} else if (!dash && equals) {
			/* Expecting single register number with textual name specified: ##=name */
			*equals = 0;
			equals++;
			if (sscanf(arg, "%u%n", &low, &pos) != 1 || pos != strlen(arg)) {
				LOG_ERROR("Failed to parse single register number from '%s'.", arg);
				free(args);
				return ERROR_COMMAND_SYNTAX_ERROR;
			}

			name = calloc(1, strlen(equals) + strlen(reg_type) + 2);
			if (!name) {
				LOG_ERROR("Failed to allocate register name.");
				free(args);
				return ERROR_FAIL;
			}

			/* Register prefix: "csr_" or "custom_" */
			strcpy(name, reg_type);
			name[strlen(reg_type)] = '_';

			if (sscanf(equals, "%[_a-zA-Z0-9]%n", name + strlen(reg_type) + 1, &pos) != 1 || pos != strlen(equals)) {
				LOG_ERROR("Failed to parse register name from '%s'.", equals);
				free(args);
				free(name);
				return ERROR_COMMAND_SYNTAX_ERROR;
			}
		} else {
			LOG_ERROR("Invalid argument '%s'.", arg);
			free(args);
			return ERROR_COMMAND_SYNTAX_ERROR;
		}

		high = high > low ? high : low;

		if (high > max_val) {
			LOG_ERROR("Cannot expose %s register number %u, maximum allowed value is %u.", reg_type, high, max_val);
			free(name);
			free(args);
			return ERROR_FAIL;
		}

		/* Check for overlap, name uniqueness. */
		range_list_t *entry;
		list_for_each_entry(entry, ranges, list) {
			if ((entry->low <= high) && (low <= entry->high)) {
				if (low == high)
					LOG_WARNING("Duplicate %s register number - "
							"Register %u has already been exposed previously", reg_type, low);
				else
					LOG_WARNING("Overlapping register ranges - Register range starting from %u overlaps "
							"with already exposed register/range at %u.", low, entry->low);
			}

			if (entry->name && name && (strcasecmp(entry->name, name) == 0)) {
				LOG_ERROR("Duplicate register name \"%s\" found.", name);
				free(name);
				free(args);
				return ERROR_FAIL;
			}
		}

		range_list_t *range = calloc(1, sizeof(range_list_t));
		if (!range) {
			LOG_ERROR("Failed to allocate range list.");
			free(name);
			free(args);
			return ERROR_FAIL;
		}

		range->low = low;
		range->high = high;
		range->name = name;
		list_add(&range->list, ranges);

		arg = strtok(NULL, ",");
	}

	free(args);
	return ERROR_OK;
}

COMMAND_HANDLER(riscv_set_expose_csrs)
{
	if (CMD_ARGC == 0) {
		LOG_ERROR("Command expects parameters");
		return ERROR_COMMAND_SYNTAX_ERROR;
	}

	struct target *target = get_current_target(CMD_CTX);
	RISCV_INFO(info);
	int ret = ERROR_OK;

	for (unsigned int i = 0; i < CMD_ARGC; i++) {
		ret = parse_ranges(&info->expose_csr, CMD_ARGV[i], "csr", 0xfff);
		if (ret != ERROR_OK)
			break;
	}

	return ret;
}

COMMAND_HANDLER(riscv_set_expose_custom)
{
	if (CMD_ARGC == 0) {
		LOG_ERROR("Command expects parameters");
		return ERROR_COMMAND_SYNTAX_ERROR;
	}

	struct target *target = get_current_target(CMD_CTX);
	RISCV_INFO(info);
	int ret = ERROR_OK;

	for (unsigned int i = 0; i < CMD_ARGC; i++) {
		ret = parse_ranges(&info->expose_custom, CMD_ARGV[i], "custom", 0x3fff);
		if (ret != ERROR_OK)
			break;
	}

	return ret;
}

COMMAND_HANDLER(riscv_hide_csrs)
{
	if (CMD_ARGC == 0) {
		LOG_ERROR("Command expects parameters");
		return ERROR_COMMAND_SYNTAX_ERROR;
	}

	struct target *target = get_current_target(CMD_CTX);
	RISCV_INFO(info);
	int ret = ERROR_OK;

	for (unsigned int i = 0; i < CMD_ARGC; i++) {
		ret = parse_ranges(&info->hide_csr, CMD_ARGV[i], "csr", 0xfff);
		if (ret != ERROR_OK)
			break;
	}

	return ret;
}

COMMAND_HANDLER(riscv_authdata_read)
{
	unsigned int index = 0;
	if (CMD_ARGC == 0) {
		/* nop */
	} else if (CMD_ARGC == 1) {
		COMMAND_PARSE_NUMBER(uint, CMD_ARGV[0], index);
	} else {
		LOG_ERROR("Command takes at most one parameter");
		return ERROR_COMMAND_SYNTAX_ERROR;
	}

	struct target *target = get_current_target(CMD_CTX);
	if (!target) {
		LOG_ERROR("target is NULL!");
		return ERROR_FAIL;
	}

	RISCV_INFO(r);
	if (!r) {
		LOG_ERROR("riscv_info is NULL!");
		return ERROR_FAIL;
	}

	if (r->authdata_read) {
		uint32_t value;
		if (r->authdata_read(target, &value, index) != ERROR_OK)
			return ERROR_FAIL;
		command_print_sameline(CMD, "0x%08" PRIx32, value);
		return ERROR_OK;
	} else {
		LOG_ERROR("authdata_read is not implemented for this target.");
		return ERROR_FAIL;
	}
}

COMMAND_HANDLER(riscv_authdata_write)
{
	uint32_t value;
	unsigned int index = 0;

	if (CMD_ARGC == 0 || CMD_ARGC > 2)
		return ERROR_COMMAND_SYNTAX_ERROR;

	if (CMD_ARGC == 1) {
		COMMAND_PARSE_NUMBER(u32, CMD_ARGV[0], value);
	} else {
		COMMAND_PARSE_NUMBER(uint, CMD_ARGV[0], index);
		COMMAND_PARSE_NUMBER(u32, CMD_ARGV[1], value);
	}

	struct target *target = get_current_target(CMD_CTX);
	RISCV_INFO(r);

	if (!r->authdata_write) {
		LOG_ERROR("authdata_write is not implemented for this target.");
		return ERROR_FAIL;
	}

	return r->authdata_write(target, value, index);
}

COMMAND_HANDLER(riscv_dmi_read)
{
	if (CMD_ARGC != 1) {
		LOG_ERROR("Command takes 1 parameter");
		return ERROR_COMMAND_SYNTAX_ERROR;
	}

	struct target *target = get_current_target(CMD_CTX);
	if (!target) {
		LOG_ERROR("target is NULL!");
		return ERROR_FAIL;
	}

	RISCV_INFO(r);
	if (!r) {
		LOG_ERROR("riscv_info is NULL!");
		return ERROR_FAIL;
	}

	if (r->dmi_read) {
		uint32_t address, value;
		COMMAND_PARSE_NUMBER(u32, CMD_ARGV[0], address);
		if (r->dmi_read(target, &value, address) != ERROR_OK)
			return ERROR_FAIL;
		command_print(CMD, "0x%" PRIx32, value);
		return ERROR_OK;
	} else {
		LOG_ERROR("dmi_read is not implemented for this target.");
		return ERROR_FAIL;
	}
}


COMMAND_HANDLER(riscv_dmi_write)
{
	if (CMD_ARGC != 2) {
		LOG_ERROR("Command takes exactly 2 arguments");
		return ERROR_COMMAND_SYNTAX_ERROR;
	}

	struct target *target = get_current_target(CMD_CTX);
	RISCV_INFO(r);

	uint32_t address, value;
	COMMAND_PARSE_NUMBER(u32, CMD_ARGV[0], address);
	COMMAND_PARSE_NUMBER(u32, CMD_ARGV[1], value);

	if (r->dmi_write) {
		/* Perform the DMI write */
		int retval = r->dmi_write(target, address, value);

		/* Invalidate our cached progbuf copy:
		   - if the user tinkered directly with a progbuf register
		   - if debug module was reset, in which case progbuf registers
		     may not retain their value.
		*/
		bool progbufTouched = (address >= DM_PROGBUF0 && address <= DM_PROGBUF15);
		bool dmDeactivated = (address == DM_DMCONTROL && (value & DM_DMCONTROL_DMACTIVE) == 0);
		if (progbufTouched || dmDeactivated) {
			if (r->invalidate_cached_debug_buffer)
				r->invalidate_cached_debug_buffer(target);
		}

		return retval;
	}

	LOG_ERROR("dmi_write is not implemented for this target.");
	return ERROR_FAIL;
}

COMMAND_HANDLER(riscv_reset_delays)
{
	int wait = 0;

	if (CMD_ARGC > 1) {
		LOG_ERROR("Command takes at most one argument");
		return ERROR_COMMAND_SYNTAX_ERROR;
	}

	if (CMD_ARGC == 1)
		COMMAND_PARSE_NUMBER(int, CMD_ARGV[0], wait);

	struct target *target = get_current_target(CMD_CTX);
	RISCV_INFO(r);
	r->reset_delays_wait = wait;
	return ERROR_OK;
}

COMMAND_HANDLER(riscv_set_ir)
{
	if (CMD_ARGC != 2) {
		LOG_ERROR("Command takes exactly 2 arguments");
		return ERROR_COMMAND_SYNTAX_ERROR;
	}

	uint32_t value;
	COMMAND_PARSE_NUMBER(u32, CMD_ARGV[1], value);

	if (!strcmp(CMD_ARGV[0], "idcode"))
		buf_set_u32(ir_idcode, 0, 32, value);
	else if (!strcmp(CMD_ARGV[0], "dtmcs"))
		buf_set_u32(ir_dtmcontrol, 0, 32, value);
	else if (!strcmp(CMD_ARGV[0], "dmi"))
		buf_set_u32(ir_dbus, 0, 32, value);
	else
		return ERROR_FAIL;

	return ERROR_OK;
}

COMMAND_HANDLER(riscv_resume_order)
{
	if (CMD_ARGC > 1) {
		LOG_ERROR("Command takes at most one argument");
		return ERROR_COMMAND_SYNTAX_ERROR;
	}

	if (!strcmp(CMD_ARGV[0], "normal")) {
		resume_order = RO_NORMAL;
	} else if (!strcmp(CMD_ARGV[0], "reversed")) {
		resume_order = RO_REVERSED;
	} else {
		LOG_ERROR("Unsupported resume order: %s", CMD_ARGV[0]);
		return ERROR_FAIL;
	}

	return ERROR_OK;
}

COMMAND_HANDLER(riscv_use_bscan_tunnel)
{
	int irwidth = 0;
	int tunnel_type = BSCAN_TUNNEL_NESTED_TAP;

	if (CMD_ARGC > 2) {
		LOG_ERROR("Command takes at most two arguments");
		return ERROR_COMMAND_SYNTAX_ERROR;
	} else if (CMD_ARGC == 1) {
		COMMAND_PARSE_NUMBER(int, CMD_ARGV[0], irwidth);
	} else if (CMD_ARGC == 2) {
		COMMAND_PARSE_NUMBER(int, CMD_ARGV[0], irwidth);
		COMMAND_PARSE_NUMBER(int, CMD_ARGV[1], tunnel_type);
	}
	if (tunnel_type == BSCAN_TUNNEL_NESTED_TAP)
		LOG_INFO("Nested Tap based Bscan Tunnel Selected");
	else if (tunnel_type == BSCAN_TUNNEL_DATA_REGISTER)
		LOG_INFO("Simple Register based Bscan Tunnel Selected");
	else
		LOG_INFO("Invalid Tunnel type selected ! : selecting default Nested Tap Type");

	bscan_tunnel_type = tunnel_type;
	bscan_tunnel_ir_width = irwidth;
	return ERROR_OK;
}

COMMAND_HANDLER(riscv_set_bscan_tunnel_ir)
{
	int ir_id = 0;

	if (CMD_ARGC > 1) {
		LOG_ERROR("Command takes at most one arguments");
		return ERROR_COMMAND_SYNTAX_ERROR;
	} else if (CMD_ARGC == 1) {
		COMMAND_PARSE_NUMBER(int, CMD_ARGV[0], ir_id);
	}

	LOG_INFO("Bscan tunnel IR 0x%x selected", ir_id);

	bscan_tunnel_ir_id = ir_id;
	return ERROR_OK;
}


COMMAND_HANDLER(riscv_set_maskisr)
{
	struct target *target = get_current_target(CMD_CTX);
	RISCV_INFO(info);

	static const struct jim_nvp nvp_maskisr_modes[] = {
		{ .name = "off", .value = RISCV_ISRMASK_OFF },
		{ .name = "steponly", .value = RISCV_ISRMASK_STEPONLY },
		{ .name = NULL, .value = -1 },
	};
	const struct jim_nvp *n;

	if (CMD_ARGC > 0) {
		n = jim_nvp_name2value_simple(nvp_maskisr_modes, CMD_ARGV[0]);
		if (!n->name)
			return ERROR_COMMAND_SYNTAX_ERROR;
		info->isrmask_mode = n->value;
	} else {
		n = jim_nvp_value2name_simple(nvp_maskisr_modes, info->isrmask_mode);
		command_print(CMD, "riscv interrupt mask %s", n->name);
	}

	return ERROR_OK;
}

COMMAND_HANDLER(riscv_set_enable_virt2phys)
{
	if (CMD_ARGC != 1) {
		LOG_ERROR("Command takes exactly 1 parameter");
		return ERROR_COMMAND_SYNTAX_ERROR;
	}
	COMMAND_PARSE_ON_OFF(CMD_ARGV[0], riscv_enable_virt2phys);
	return ERROR_OK;
}

COMMAND_HANDLER(riscv_set_ebreakm)
{
	if (CMD_ARGC != 1) {
		LOG_ERROR("Command takes exactly 1 parameter");
		return ERROR_COMMAND_SYNTAX_ERROR;
	}
	COMMAND_PARSE_ON_OFF(CMD_ARGV[0], riscv_ebreakm);
	return ERROR_OK;
}

COMMAND_HANDLER(riscv_set_ebreaks)
{
	if (CMD_ARGC != 1) {
		LOG_ERROR("Command takes exactly 1 parameter");
		return ERROR_COMMAND_SYNTAX_ERROR;
	}
	COMMAND_PARSE_ON_OFF(CMD_ARGV[0], riscv_ebreaks);
	return ERROR_OK;
}

COMMAND_HANDLER(riscv_set_ebreaku)
{
	if (CMD_ARGC != 1) {
		LOG_ERROR("Command takes exactly 1 parameter");
		return ERROR_COMMAND_SYNTAX_ERROR;
	}
	COMMAND_PARSE_ON_OFF(CMD_ARGV[0], riscv_ebreaku);
	return ERROR_OK;
}

COMMAND_HELPER(riscv_clear_trigger, int trigger_id, const char *name)
{
	struct target *target = get_current_target(CMD_CTX);
	if (CMD_ARGC != 1) {
		LOG_ERROR("clear command takes no extra arguments.");
		return ERROR_COMMAND_SYNTAX_ERROR;
	}
	if (find_first_trigger_by_id(target, trigger_id) < 0) {
		LOG_TARGET_ERROR(target, "No %s is set. Nothing to clear.", name);
		return ERROR_FAIL;
	}
	return remove_trigger(target, trigger_id);
}

COMMAND_HANDLER(riscv_itrigger)
{
	if (CMD_ARGC < 1) {
		LOG_ERROR("Command takes at least 1 parameter");
		return ERROR_COMMAND_SYNTAX_ERROR;
	}

	struct target *target = get_current_target(CMD_CTX);
	const int ITRIGGER_UNIQUE_ID = -CSR_TDATA1_TYPE_ITRIGGER;

	if (riscv_enumerate_triggers(target) != ERROR_OK)
		return ERROR_FAIL;

	if (!strcmp(CMD_ARGV[0], "set")) {
		if (find_first_trigger_by_id(target, ITRIGGER_UNIQUE_ID) >= 0) {
			LOG_TARGET_ERROR(target, "An itrigger is already set, and OpenOCD "
				  "doesn't support setting more than one at a time.");
			return ERROR_FAIL;
		}
		bool vs = false;
		bool vu = false;
		bool nmi = false;
		bool m = false;
		bool s = false;
		bool u = false;
		riscv_reg_t interrupts = 0;

		for (unsigned int i = 1; i < CMD_ARGC; i++) {
			if (!strcmp(CMD_ARGV[i], "vs"))
				vs = true;
			else if (!strcmp(CMD_ARGV[i], "vu"))
				vu = true;
			else if (!strcmp(CMD_ARGV[i], "nmi"))
				nmi = true;
			else if (!strcmp(CMD_ARGV[i], "m"))
				m = true;
			else if (!strcmp(CMD_ARGV[i], "s"))
				s = true;
			else if (!strcmp(CMD_ARGV[i], "u"))
				u = true;
			else
				COMMAND_PARSE_NUMBER(u64, CMD_ARGV[i], interrupts);
		}
		if (!nmi && interrupts == 0) {
			LOG_ERROR("Doesn't make sense to set itrigger with "
				  "mie_bits=0 and without nmi.");
			return ERROR_FAIL;
		} else if (!vs && !vu && !m && !s && !u) {
			LOG_ERROR("Doesn't make sense to set itrigger without at "
				  "least one of vs, vu, m, s, or u.");
			return ERROR_FAIL;
		}
		int result = maybe_add_trigger_t4(target, vs, vu, nmi, m, s, u, interrupts, ITRIGGER_UNIQUE_ID);
		if (result != ERROR_OK)
			LOG_TARGET_ERROR(target, "Failed to set requested itrigger.");
		return result;

	} else if (!strcmp(CMD_ARGV[0], "clear")) {
		return riscv_clear_trigger(CMD, ITRIGGER_UNIQUE_ID, "itrigger");

	} else {
		LOG_ERROR("First argument must be either 'set' or 'clear'.");
		return ERROR_COMMAND_SYNTAX_ERROR;
	}
	return ERROR_OK;
}

COMMAND_HANDLER(riscv_icount)
{
	if (CMD_ARGC < 1) {
		LOG_ERROR("Command takes at least 1 parameter");
		return ERROR_COMMAND_SYNTAX_ERROR;
	}

	struct target *target = get_current_target(CMD_CTX);
	const int ICOUNT_UNIQUE_ID = -CSR_TDATA1_TYPE_ICOUNT;

	if (riscv_enumerate_triggers(target) != ERROR_OK)
		return ERROR_FAIL;

	if (!strcmp(CMD_ARGV[0], "set")) {
		if (find_first_trigger_by_id(target, ICOUNT_UNIQUE_ID) >= 0) {
			LOG_TARGET_ERROR(target, "An icount trigger is already set, and OpenOCD "
				  "doesn't support setting more than one at a time.");
			return ERROR_FAIL;
		}
		bool vs = false;
		bool vu = false;
		bool m = false;
		bool s = false;
		bool u = false;
		bool pending = false;
		unsigned int count = 0;

		for (unsigned int i = 1; i < CMD_ARGC; i++) {
			if (!strcmp(CMD_ARGV[i], "vs"))
				vs = true;
			else if (!strcmp(CMD_ARGV[i], "vu"))
				vu = true;
			else if (!strcmp(CMD_ARGV[i], "pending"))
				pending = true;
			else if (!strcmp(CMD_ARGV[i], "m"))
				m = true;
			else if (!strcmp(CMD_ARGV[i], "s"))
				s = true;
			else if (!strcmp(CMD_ARGV[i], "u"))
				u = true;
			else
				COMMAND_PARSE_NUMBER(uint, CMD_ARGV[i], count);
		}
		if (count == 0) {
			LOG_ERROR("Doesn't make sense to set icount trigger with "
				  "count=0.");
			return ERROR_FAIL;
		} else if (!vs && !vu && !m && !s && !u) {
			LOG_ERROR("Doesn't make sense to set itrigger without at "
				  "least one of vs, vu, m, s, or u.");
			return ERROR_FAIL;
		}
		int result = maybe_add_trigger_t3(target, vs, vu, m, s, u, pending, count, ICOUNT_UNIQUE_ID);
		if (result != ERROR_OK)
			LOG_TARGET_ERROR(target, "Failed to set requested icount trigger.");
		return result;

	} else if (!strcmp(CMD_ARGV[0], "clear")) {
		return riscv_clear_trigger(CMD, ICOUNT_UNIQUE_ID, "icount trigger");

	} else {
		LOG_ERROR("First argument must be either 'set' or 'clear'.");
		return ERROR_COMMAND_SYNTAX_ERROR;
	}
	return ERROR_OK;
}

COMMAND_HANDLER(riscv_etrigger)
{
	if (CMD_ARGC < 1) {
		LOG_ERROR("Command takes at least 1 parameter");
		return ERROR_COMMAND_SYNTAX_ERROR;
	}

	struct target *target = get_current_target(CMD_CTX);
	const int ETRIGGER_UNIQUE_ID = -CSR_TDATA1_TYPE_ETRIGGER;

	if (riscv_enumerate_triggers(target) != ERROR_OK)
		return ERROR_FAIL;

	if (!strcmp(CMD_ARGV[0], "set")) {
		if (find_first_trigger_by_id(target, ETRIGGER_UNIQUE_ID) >= 0) {
			LOG_TARGET_ERROR(target, "An etrigger is already set, and OpenOCD "
				  "doesn't support setting more than one at a time.");
			return ERROR_FAIL;
		}
		bool vs = false;
		bool vu = false;
		bool m = false;
		bool s = false;
		bool u = false;
		riscv_reg_t exception_codes = 0;

		for (unsigned int i = 1; i < CMD_ARGC; i++) {
			if (!strcmp(CMD_ARGV[i], "vs"))
				vs = true;
			else if (!strcmp(CMD_ARGV[i], "vu"))
				vu = true;
			else if (!strcmp(CMD_ARGV[i], "m"))
				m = true;
			else if (!strcmp(CMD_ARGV[i], "s"))
				s = true;
			else if (!strcmp(CMD_ARGV[i], "u"))
				u = true;
			else
				COMMAND_PARSE_NUMBER(u64, CMD_ARGV[i], exception_codes);
		}
		if (exception_codes == 0) {
			LOG_ERROR("Doesn't make sense to set etrigger with "
				  "exception_codes=0.");
			return ERROR_FAIL;
		} else if (!vs && !vu && !m && !s && !u) {
			LOG_ERROR("Doesn't make sense to set etrigger without at "
				  "least one of vs, vu, m, s, or u.");
			return ERROR_FAIL;
		}
		int result = maybe_add_trigger_t5(target, vs, vu, m, s, u, exception_codes, ETRIGGER_UNIQUE_ID);
		if (result != ERROR_OK)
			LOG_TARGET_ERROR(target, "Failed to set requested etrigger.");
		return result;

	} else if (!strcmp(CMD_ARGV[0], "clear")) {
		return riscv_clear_trigger(CMD, ETRIGGER_UNIQUE_ID, "etrigger");

	} else {
		LOG_ERROR("First argument must be either 'set' or 'clear'.");
		return ERROR_COMMAND_SYNTAX_ERROR;
	}
	return ERROR_OK;
}

COMMAND_HANDLER(handle_repeat_read)
{
	struct target *target = get_current_target(CMD_CTX);
	RISCV_INFO(r);

	if (CMD_ARGC < 2) {
		LOG_ERROR("Command requires at least count and address arguments.");
		return ERROR_COMMAND_SYNTAX_ERROR;
	}
	if (CMD_ARGC > 3) {
		LOG_ERROR("Command takes at most 3 arguments.");
		return ERROR_COMMAND_SYNTAX_ERROR;
	}

	uint32_t count;
	COMMAND_PARSE_NUMBER(u32, CMD_ARGV[0], count);
	target_addr_t address;
	COMMAND_PARSE_ADDRESS(CMD_ARGV[1], address);
	uint32_t size = 4;
	if (CMD_ARGC > 2)
		COMMAND_PARSE_NUMBER(u32, CMD_ARGV[2], size);

	if (count == 0)
		return ERROR_OK;

	uint8_t *buffer = malloc(size * count);
	if (!buffer) {
		LOG_ERROR("malloc failed");
		return ERROR_FAIL;
	}
	int result = r->read_memory(target, address, size, count, buffer, 0);
	if (result == ERROR_OK) {
		target_handle_md_output(cmd, target, address, size, count, buffer,
			false);
	}
	free(buffer);
	return result;
}

COMMAND_HANDLER(handle_memory_sample_command)
{
	struct target *target = get_current_target(CMD_CTX);
	RISCV_INFO(r);

	if (CMD_ARGC == 0) {
		command_print(CMD, "Memory sample configuration for %s:", target_name(target));
		for (unsigned i = 0; i < ARRAY_SIZE(r->sample_config.bucket); i++) {
			if (r->sample_config.bucket[i].enabled) {
				command_print(CMD, "bucket %d; address=0x%" TARGET_PRIxADDR "; size=%d", i,
							  r->sample_config.bucket[i].address,
							  r->sample_config.bucket[i].size_bytes);
			} else {
				command_print(CMD, "bucket %d; disabled", i);
			}
		}
		return ERROR_OK;
	}

	if (CMD_ARGC < 2) {
		LOG_ERROR("Command requires at least bucket and address arguments.");
		return ERROR_COMMAND_SYNTAX_ERROR;
	}

	uint32_t bucket;
	COMMAND_PARSE_NUMBER(u32, CMD_ARGV[0], bucket);
	if (bucket > ARRAY_SIZE(r->sample_config.bucket)) {
		LOG_ERROR("Max bucket number is %d.", (unsigned) ARRAY_SIZE(r->sample_config.bucket));
		return ERROR_COMMAND_ARGUMENT_INVALID;
	}

	if (!strcmp(CMD_ARGV[1], "clear")) {
		r->sample_config.bucket[bucket].enabled = false;
	} else {
		COMMAND_PARSE_ADDRESS(CMD_ARGV[1], r->sample_config.bucket[bucket].address);

		if (CMD_ARGC > 2) {
			COMMAND_PARSE_NUMBER(u32, CMD_ARGV[2], r->sample_config.bucket[bucket].size_bytes);
			if (r->sample_config.bucket[bucket].size_bytes != 4 &&
					r->sample_config.bucket[bucket].size_bytes != 8) {
				LOG_ERROR("Only 4-byte and 8-byte sizes are supported.");
				return ERROR_COMMAND_ARGUMENT_INVALID;
			}
		} else {
			r->sample_config.bucket[bucket].size_bytes = 4;
		}

		r->sample_config.bucket[bucket].enabled = true;
	}

	if (!r->sample_buf.buf) {
		r->sample_buf.size = 1024 * 1024;
		r->sample_buf.buf = malloc(r->sample_buf.size);
	}

	/* Clear the buffer when the configuration is changed. */
	r->sample_buf.used = 0;

	r->sample_config.enabled = true;

	return ERROR_OK;
}

COMMAND_HANDLER(handle_dump_sample_buf_command)
{
	struct target *target = get_current_target(CMD_CTX);
	RISCV_INFO(r);

	if (CMD_ARGC > 1) {
		LOG_ERROR("Command takes at most 1 arguments.");
		return ERROR_COMMAND_SYNTAX_ERROR;
	}
	bool base64 = false;
	if (CMD_ARGC > 0) {
		if (!strcmp(CMD_ARGV[0], "base64")) {
			base64 = true;
		} else {
			LOG_ERROR("Unknown argument: %s", CMD_ARGV[0]);
			return ERROR_COMMAND_SYNTAX_ERROR;
		}
	}

	int result = ERROR_OK;
	if (base64) {
		unsigned char *encoded = base64_encode(r->sample_buf.buf,
									  r->sample_buf.used, NULL);
		if (!encoded) {
			LOG_ERROR("Failed base64 encode!");
			result = ERROR_FAIL;
			goto error;
		}
		command_print(CMD, "%s", encoded);
		free(encoded);
	} else {
		unsigned i = 0;
		while (i < r->sample_buf.used) {
			uint8_t command = r->sample_buf.buf[i++];
			if (command == RISCV_SAMPLE_BUF_TIMESTAMP_BEFORE) {
				uint32_t timestamp = buf_get_u32(r->sample_buf.buf + i, 0, 32);
				i += 4;
				command_print(CMD, "timestamp before: %u", timestamp);
			} else if (command == RISCV_SAMPLE_BUF_TIMESTAMP_AFTER) {
				uint32_t timestamp = buf_get_u32(r->sample_buf.buf + i, 0, 32);
				i += 4;
				command_print(CMD, "timestamp after: %u", timestamp);
			} else if (command < ARRAY_SIZE(r->sample_config.bucket)) {
				command_print_sameline(CMD, "0x%" TARGET_PRIxADDR ": ",
									   r->sample_config.bucket[command].address);
				if (r->sample_config.bucket[command].size_bytes == 4) {
					uint32_t value = buf_get_u32(r->sample_buf.buf + i, 0, 32);
					i += 4;
					command_print(CMD, "0x%08" PRIx32, value);
				} else if (r->sample_config.bucket[command].size_bytes == 8) {
					uint64_t value = buf_get_u64(r->sample_buf.buf + i, 0, 64);
					i += 8;
					command_print(CMD, "0x%016" PRIx64, value);
				} else {
					LOG_ERROR("Found invalid size in bucket %d: %d", command,
							  r->sample_config.bucket[command].size_bytes);
					result = ERROR_FAIL;
					goto error;
				}
			} else {
				LOG_ERROR("Found invalid command byte in sample buf: 0x%2x at offset 0x%x",
					command, i - 1);
				result = ERROR_FAIL;
				goto error;
			}
		}
	}

error:
	/* Clear the sample buffer even when there was an error. */
	r->sample_buf.used = 0;
	return result;
}

COMMAND_HELPER(riscv_print_info_line, const char *section, const char *key,
			   unsigned value)
{
	char full_key[80];
	snprintf(full_key, sizeof(full_key), "%s.%s", section, key);
	command_print(CMD, "%-21s %3d", full_key, value);
	return 0;
}

COMMAND_HANDLER(handle_info)
{
	struct target *target = get_current_target(CMD_CTX);
	RISCV_INFO(r);

	/* This output format can be fed directly into TCL's "array set". */

	riscv_print_info_line(CMD, "hart", "xlen", riscv_xlen(target));
	riscv_enumerate_triggers(target);
	riscv_print_info_line(CMD, "hart", "trigger_count",
						  r->trigger_count);

	if (r->print_info)
		return CALL_COMMAND_HANDLER(r->print_info, target);

	return 0;
}

COMMAND_HANDLER(riscv_exec_progbuf)
{
	if (CMD_ARGC < 1 || CMD_ARGC > 16) {
		LOG_ERROR("Command 'exec_progbuf' takes 1 to 16 arguments.");
		return ERROR_COMMAND_SYNTAX_ERROR;
	}

	struct target *target = get_current_target(CMD_CTX);

	RISCV_INFO(r);
	if (r->dtm_version != 1) {
		LOG_TARGET_ERROR(target, "exec_progbuf: Program buffer is "
				"only supported on v0.13 or v1.0 targets.");
		return ERROR_FAIL;
	}

	if (target->state != TARGET_HALTED) {
		LOG_TARGET_ERROR(target, "exec_progbuf: Can't execute "
				"program buffer, target not halted.");
		return ERROR_FAIL;
	}

	if (riscv_debug_buffer_size(target) == 0) {
		LOG_TARGET_ERROR(target, "exec_progbuf: Program buffer not implemented "
				"in the target.");
		return ERROR_FAIL;
	}

	struct riscv_program prog;
	riscv_program_init(&prog, target);

	for (unsigned int i = 0; i < CMD_ARGC; i++) {
		riscv_insn_t instr;
		COMMAND_PARSE_NUMBER(u32, CMD_ARGV[i], instr);
		if (riscv_program_insert(&prog, instr) != ERROR_OK)
			return ERROR_FAIL;
	}

	if (riscv_program_exec(&prog, target) == ERROR_OK)
		LOG_TARGET_DEBUG(target, "exec_progbuf: Program buffer execution successful.");
	else
		LOG_TARGET_ERROR(target, "exec_progbuf: Program buffer execution failed.");

	return ERROR_OK;
}

static const struct command_registration riscv_exec_command_handlers[] = {
	{
		.name = "dump_sample_buf",
		.handler = handle_dump_sample_buf_command,
		.mode = COMMAND_ANY,
		.usage = "[base64]",
		.help = "Print the contents of the sample buffer, and clear the buffer."
	},
	{
		.name = "info",
		.handler = handle_info,
		.mode = COMMAND_ANY,
		.usage = "",
		.help = "Displays some information OpenOCD detected about the target."
	},
	{
		.name = "memory_sample",
		.handler = handle_memory_sample_command,
		.mode = COMMAND_ANY,
		.usage = "bucket address|clear [size=4]",
		.help = "Causes OpenOCD to frequently read size bytes at the given address."
	},
	{
		.name = "repeat_read",
		.handler = handle_repeat_read,
		.mode = COMMAND_ANY,
		.usage = "count address [size=4]",
		.help = "Repeatedly read the value at address."
	},
	{
		.name = "set_command_timeout_sec",
		.handler = riscv_set_command_timeout_sec,
		.mode = COMMAND_ANY,
		.usage = "[sec]",
		.help = "Set the wall-clock timeout (in seconds) for individual commands"
	},
	{
		.name = "set_reset_timeout_sec",
		.handler = riscv_set_reset_timeout_sec,
		.mode = COMMAND_ANY,
		.usage = "[sec]",
		.help = "Set the wall-clock timeout (in seconds) after reset is deasserted"
	},
	{
		.name = "set_prefer_sba",
		.handler = riscv_set_prefer_sba,
		.mode = COMMAND_ANY,
		.usage = "on|off",
		.help = "When on, prefer to use System Bus Access to access memory. "
			"When off (default), prefer to use the Program Buffer to access memory."
	},
	{
		.name = "set_mem_access",
		.handler = riscv_set_mem_access,
		.mode = COMMAND_ANY,
		.usage = "method1 [method2] [method3]",
		.help = "Set which memory access methods shall be used and in which order "
			"of priority. Method can be one of: 'progbuf', 'sysbus' or 'abstract'."
	},
	{
		.name = "set_enable_virtual",
		.handler = riscv_set_enable_virtual,
		.mode = COMMAND_ANY,
		.usage = "on|off",
		.help = "When on, memory accesses are performed on physical or virtual "
				"memory depending on the current system configuration. "
				"When off (default), all memory accessses are performed on physical memory."
	},
	{
		.name = "expose_csrs",
		.handler = riscv_set_expose_csrs,
		.mode = COMMAND_CONFIG,
		.usage = "n0[-m0|=name0][,n1[-m1|=name1]]...",
		.help = "Configure a list of inclusive ranges for CSRs to expose in "
				"addition to the standard ones. This must be executed before "
				"`init`."
	},
	{
		.name = "expose_custom",
		.handler = riscv_set_expose_custom,
		.mode = COMMAND_CONFIG,
		.usage = "n0[-m0|=name0][,n1[-m1|=name1]]...",
		.help = "Configure a list of inclusive ranges for custom registers to "
			"expose. custom0 is accessed as abstract register number 0xc000, "
			"etc. This must be executed before `init`."
	},
	{
		.name = "hide_csrs",
		.handler = riscv_hide_csrs,
		.mode = COMMAND_CONFIG,
		.usage = "{n0|n-m0}[,n1|n-m1]......",
		.help = "Configure a list of inclusive ranges for CSRs to hide from gdb. "
			"Hidden registers are still available, but are not listed in "
			"gdb target description and `reg` command output. "
			"This must be executed before `init`."
	},
	{
		.name = "authdata_read",
		.handler = riscv_authdata_read,
		.usage = "[index]",
		.mode = COMMAND_ANY,
		.help = "Return the 32-bit value read from authdata or authdata0 "
				"(index=0), or authdata1 (index=1)."
	},
	{
		.name = "authdata_write",
		.handler = riscv_authdata_write,
		.mode = COMMAND_ANY,
		.usage = "[index] value",
		.help = "Write the 32-bit value to authdata or authdata0 (index=0), "
				"or authdata1 (index=1)."
	},
	{
		.name = "dmi_read",
		.handler = riscv_dmi_read,
		.mode = COMMAND_ANY,
		.usage = "address",
		.help = "Perform a 32-bit DMI read at address, returning the value."
	},
	{
		.name = "dmi_write",
		.handler = riscv_dmi_write,
		.mode = COMMAND_ANY,
		.usage = "address value",
		.help = "Perform a 32-bit DMI write of value at address."
	},
	{
		.name = "reset_delays",
		.handler = riscv_reset_delays,
		.mode = COMMAND_ANY,
		.usage = "[wait]",
		.help = "OpenOCD learns how many Run-Test/Idle cycles are required "
			"between scans to avoid encountering the target being busy. This "
			"command resets those learned values after `wait` scans. It's only "
			"useful for testing OpenOCD itself."
	},
	{
		.name = "resume_order",
		.handler = riscv_resume_order,
		.mode = COMMAND_ANY,
		.usage = "normal|reversed",
		.help = "Choose the order that harts are resumed in when `hasel` is not "
			"supported. Normal order is from lowest hart index to highest. "
			"Reversed order is from highest hart index to lowest."
	},
	{
		.name = "set_ir",
		.handler = riscv_set_ir,
		.mode = COMMAND_ANY,
		.usage = "[idcode|dtmcs|dmi] value",
		.help = "Set IR value for specified JTAG register."
	},
	{
		.name = "use_bscan_tunnel",
		.handler = riscv_use_bscan_tunnel,
		.mode = COMMAND_ANY,
		.usage = "value [type]",
		.help = "Enable or disable use of a BSCAN tunnel to reach DM.  Supply "
			"the width of the DM transport TAP's instruction register to "
			"enable.  Supply a value of 0 to disable. Pass A second argument "
			"(optional) to indicate Bscan Tunnel Type {0:(default) NESTED_TAP , "
			"1: DATA_REGISTER}"
	},
	{
		.name = "set_bscan_tunnel_ir",
		.handler = riscv_set_bscan_tunnel_ir,
		.mode = COMMAND_ANY,
		.usage = "value",
		.help = "Specify the JTAG TAP IR used to access the bscan tunnel. "
			"By default it is 0x23 << (ir_length - 6), which map some "
			"Xilinx FPGA (IR USER4)"
	},
	{
		.name = "set_maskisr",
		.handler = riscv_set_maskisr,
		.mode = COMMAND_EXEC,
		.help = "mask riscv interrupts",
		.usage = "['off'|'steponly']",
	},
	{
		.name = "set_enable_virt2phys",
		.handler = riscv_set_enable_virt2phys,
		.mode = COMMAND_ANY,
		.usage = "on|off",
		.help = "When on (default), enable translation from virtual address to "
			"physical address."
	},
	{
		.name = "set_ebreakm",
		.handler = riscv_set_ebreakm,
		.mode = COMMAND_ANY,
		.usage = "on|off",
		.help = "Control dcsr.ebreakm. When off, M-mode ebreak instructions "
			"don't trap to OpenOCD. Defaults to on."
	},
	{
		.name = "set_ebreaks",
		.handler = riscv_set_ebreaks,
		.mode = COMMAND_ANY,
		.usage = "on|off",
		.help = "Control dcsr.ebreaks. When off, S-mode ebreak instructions "
			"don't trap to OpenOCD. Defaults to on."
	},
	{
		.name = "set_ebreaku",
		.handler = riscv_set_ebreaku,
		.mode = COMMAND_ANY,
		.usage = "on|off",
		.help = "Control dcsr.ebreaku. When off, U-mode ebreak instructions "
			"don't trap to OpenOCD. Defaults to on."
	},
	{
		.name = "etrigger",
		.handler = riscv_etrigger,
		.mode = COMMAND_EXEC,
		.usage = "set [vs] [vu] [m] [s] [u] <exception_codes>|clear",
		.help = "Set or clear a single exception trigger."
	},
	{
		.name = "icount",
		.handler = riscv_icount,
		.mode = COMMAND_EXEC,
		.usage = "set [vs] [vu] [m] [s] [u] [pending] <count>|clear",
		.help = "Set or clear a single instruction count trigger."
	},
	{
		.name = "itrigger",
		.handler = riscv_itrigger,
		.mode = COMMAND_EXEC,
		.usage = "set [vs] [vu] [nmi] [m] [s] [u] <mie_bits>|clear",
		.help = "Set or clear a single interrupt trigger."
	},
	{
		.name = "exec_progbuf",
		.handler = riscv_exec_progbuf,
		.mode = COMMAND_EXEC,
		.usage = "instr1 [instr2 [... instr16]]",
		.help = "Execute a sequence of 32-bit instructions using the program buffer. "
			"The final ebreak instruction is added automatically, if needed."
	},
	COMMAND_REGISTRATION_DONE
};

/*
 * To be noted that RISC-V targets use the same semihosting commands as
 * ARM targets.
 *
 * The main reason is compatibility with existing tools. For example the
 * Eclipse OpenOCD/SEGGER J-Link/QEMU plug-ins have several widgets to
 * configure semihosting, which generate commands like `arm semihosting
 * enable`.
 * A secondary reason is the fact that the protocol used is exactly the
 * one specified by ARM. If RISC-V will ever define its own semihosting
 * protocol, then a command like `riscv semihosting enable` will make
 * sense, but for now all semihosting commands are prefixed with `arm`.
 */

static const struct command_registration riscv_command_handlers[] = {
	{
		.name = "riscv",
		.mode = COMMAND_ANY,
		.help = "RISC-V Command Group",
		.usage = "",
		.chain = riscv_exec_command_handlers
	},
	{
		.name = "arm",
		.mode = COMMAND_ANY,
		.help = "ARM Command Group",
		.usage = "",
		.chain = semihosting_common_handlers
	},
	COMMAND_REGISTRATION_DONE
};

static unsigned riscv_xlen_nonconst(struct target *target)
{
	return riscv_xlen(target);
}

static unsigned int riscv_data_bits(struct target *target)
{
	RISCV_INFO(r);
	if (r->data_bits)
		return r->data_bits(target);
	return riscv_xlen(target);
}

struct target_type riscv_target = {
	.name = "riscv",

	.target_create = riscv_create_target,
	.init_target = riscv_init_target,
	.deinit_target = riscv_deinit_target,
	.examine = riscv_examine,

	/* poll current target status */
	.poll = old_or_new_riscv_poll,

	.halt = riscv_halt,
	.resume = riscv_target_resume,
	.step = old_or_new_riscv_step,

	.assert_reset = riscv_assert_reset,
	.deassert_reset = riscv_deassert_reset,

	.read_memory = riscv_read_memory,
	.write_memory = riscv_write_memory,
	.read_phys_memory = riscv_read_phys_memory,
	.write_phys_memory = riscv_write_phys_memory,

	.checksum_memory = riscv_checksum_memory,

	.mmu = riscv_mmu,
	.virt2phys = riscv_virt2phys,

	.get_gdb_arch = riscv_get_gdb_arch,
	.get_gdb_reg_list = riscv_get_gdb_reg_list,
	.get_gdb_reg_list_noread = riscv_get_gdb_reg_list_noread,

	.add_breakpoint = riscv_add_breakpoint,
	.remove_breakpoint = riscv_remove_breakpoint,

	.add_watchpoint = riscv_add_watchpoint,
	.remove_watchpoint = riscv_remove_watchpoint,
	.hit_watchpoint = riscv_hit_watchpoint,

	.arch_state = riscv_arch_state,

	.run_algorithm = riscv_run_algorithm,

	.commands = riscv_command_handlers,

	.address_bits = riscv_xlen_nonconst,
	.data_bits = riscv_data_bits
};

/*** RISC-V Interface ***/

/* Initializes the shared RISC-V structure. */
static void riscv_info_init(struct target *target, struct riscv_info *r)
{
	memset(r, 0, sizeof(*r));

	r->common_magic = RISCV_COMMON_MAGIC;

	r->dtm_version = 1;
	r->version_specific = NULL;

	memset(r->trigger_unique_id, 0xff, sizeof(r->trigger_unique_id));

	r->xlen = -1;

	r->isrmask_mode = RISCV_ISRMASK_OFF;

	r->mem_access_methods[0] = RISCV_MEM_ACCESS_PROGBUF;
	r->mem_access_methods[1] = RISCV_MEM_ACCESS_SYSBUS;
	r->mem_access_methods[2] = RISCV_MEM_ACCESS_ABSTRACT;

	r->mem_access_progbuf_warn = true;
	r->mem_access_sysbus_warn = true;
	r->mem_access_abstract_warn = true;

	INIT_LIST_HEAD(&r->expose_csr);
	INIT_LIST_HEAD(&r->expose_custom);
	INIT_LIST_HEAD(&r->hide_csr);

	r->vsew64_supported = YNM_MAYBE;
}

static int riscv_resume_go_all_harts(struct target *target)
{
	RISCV_INFO(r);

	LOG_TARGET_DEBUG(target, "resuming hart, state=%d", target->state);
	if (target->state == TARGET_HALTED) {
		if (r->resume_go(target) != ERROR_OK)
			return ERROR_FAIL;
	} else {
		LOG_DEBUG("[%s] hart requested resume, but was already resumed",
				target_name(target));
	}

	riscv_invalidate_register_cache(target);
	return ERROR_OK;
}

int riscv_interrupts_disable(struct target *target, uint64_t irq_mask, uint64_t *old_mstatus)
{
	LOG_DEBUG("Disabling Interrupts");
	struct reg *reg_mstatus = register_get_by_name(target->reg_cache,
			"mstatus", true);
	if (!reg_mstatus) {
		LOG_ERROR("Couldn't find mstatus!");
		return ERROR_FAIL;
	}

	int retval = reg_mstatus->type->get(reg_mstatus);
	if (retval != ERROR_OK)
		return retval;

	RISCV_INFO(info);
	uint8_t mstatus_bytes[8] = { 0 };
	uint64_t current_mstatus = buf_get_u64(reg_mstatus->value, 0, reg_mstatus->size);
	buf_set_u64(mstatus_bytes, 0, info->xlen, set_field(current_mstatus,
				irq_mask, 0));

	retval = reg_mstatus->type->set(reg_mstatus, mstatus_bytes);
	if (retval != ERROR_OK)
		return retval;

	if (old_mstatus)
		*old_mstatus = current_mstatus;

	return ERROR_OK;
}

int riscv_interrupts_restore(struct target *target, uint64_t old_mstatus)
{
	LOG_DEBUG("Restore Interrupts");
	struct reg *reg_mstatus = register_get_by_name(target->reg_cache,
			"mstatus", true);
	if (!reg_mstatus) {
		LOG_ERROR("Couldn't find mstatus!");
		return ERROR_FAIL;
	}

	RISCV_INFO(info);
	uint8_t mstatus_bytes[8];
	buf_set_u64(mstatus_bytes, 0, info->xlen, old_mstatus);
	return reg_mstatus->type->set(reg_mstatus, mstatus_bytes);
}

static int riscv_step_rtos_hart(struct target *target)
{
	RISCV_INFO(r);
	LOG_DEBUG("[%s] stepping", target_name(target));

	if (target->state != TARGET_HALTED) {
		LOG_ERROR("Hart isn't halted before single step!");
		return ERROR_FAIL;
	}
	r->on_step(target);
	if (r->step_current_hart(target) != ERROR_OK)
		return ERROR_FAIL;
	r->on_halt(target);
	if (target->state != TARGET_HALTED) {
		LOG_ERROR("Hart was not halted after single step!");
		return ERROR_FAIL;
	}
	return ERROR_OK;
}

bool riscv_supports_extension(struct target *target, char letter)
{
	RISCV_INFO(r);
	unsigned num;
	if (letter >= 'a' && letter <= 'z')
		num = letter - 'a';
	else if (letter >= 'A' && letter <= 'Z')
		num = letter - 'A';
	else
		return false;
	return r->misa & BIT(num);
}

unsigned riscv_xlen(const struct target *target)
{
	RISCV_INFO(r);
	return r->xlen;
}

static void riscv_invalidate_register_cache(struct target *target)
{
	/* Do not invalidate the register cache if it is not yet set up
	 * (e.g. when the target failed to get examined). */
	if (!target->reg_cache)
		return;

	LOG_DEBUG("[%d]", target->coreid);
	register_cache_invalidate(target->reg_cache);
	for (size_t i = 0; i < target->reg_cache->num_regs; ++i) {
		struct reg *reg = &target->reg_cache->reg_list[i];
		reg->valid = false;
	}
}


unsigned int riscv_count_harts(struct target *target)
{
	if (!target)
		return 1;
	RISCV_INFO(r);
	if (!r || !r->hart_count)
		return 1;
	return r->hart_count(target);
}

/**
 * If write is true:
 *   return true iff we are guaranteed that the register will contain exactly
 *       the value we just wrote when it's read.
 * If write is false:
 *   return true iff we are guaranteed that the register will read the same
 *       value in the future as the value we just read.
 */
static bool gdb_regno_cacheable(enum gdb_regno regno, bool is_write)
{
	/* GPRs, FPRs, vector registers are just normal data stores. */
	if (regno <= GDB_REGNO_XPR31 ||
			(regno >= GDB_REGNO_FPR0 && regno <= GDB_REGNO_FPR31) ||
			(regno >= GDB_REGNO_V0 && regno <= GDB_REGNO_V31))
		return true;

	/* Most CSRs won't change value on us, but we can't assume it about arbitrary
	 * CSRs. */
	switch (regno) {
		case GDB_REGNO_DPC:
			return true;

		case GDB_REGNO_VSTART:
		case GDB_REGNO_VXSAT:
		case GDB_REGNO_VXRM:
		case GDB_REGNO_VLENB:
		case GDB_REGNO_VL:
		case GDB_REGNO_VTYPE:
		case GDB_REGNO_MISA:
		case GDB_REGNO_DCSR:
		case GDB_REGNO_DSCRATCH0:
		case GDB_REGNO_MSTATUS:
		case GDB_REGNO_MEPC:
		case GDB_REGNO_MCAUSE:
		case GDB_REGNO_SATP:
			/*
			 * WARL registers might not contain the value we just wrote, but
			 * these ones won't spontaneously change their value either. *
			 */
			return !is_write;

		case GDB_REGNO_TSELECT:	/* I think this should be above, but then it doesn't work. */
		case GDB_REGNO_TDATA1:	/* Changes value when tselect is changed. */
		case GDB_REGNO_TDATA2:  /* Changse value when tselect is changed. */
		default:
			return false;
	}
}

/**
 * This function is called when the debug user wants to change the value of a
 * register. The new value may be cached, and may not be written until the hart
 * is resumed. */
int riscv_set_register(struct target *target, enum gdb_regno regid, riscv_reg_t value)
{
	RISCV_INFO(r);
	LOG_DEBUG("[%s] %s <- %" PRIx64, target_name(target), gdb_regno_name(regid), value);
	assert(r->set_register);

	keep_alive();

	/* TODO: Hack to deal with gdb that thinks these registers still exist. */
	if (regid > GDB_REGNO_XPR15 && regid <= GDB_REGNO_XPR31 && value == 0 &&
			riscv_supports_extension(target, 'E'))
		return ERROR_OK;

	struct reg *reg = &target->reg_cache->reg_list[regid];
	buf_set_u64(reg->value, 0, reg->size, value);

	if (gdb_regno_cacheable(regid, true)) {
		reg->valid = true;
		reg->dirty = true;
	} else {
		if (r->set_register(target, regid, value) != ERROR_OK)
			return ERROR_FAIL;
	}

	LOG_DEBUG("[%s] wrote 0x%" PRIx64 " to %s valid=%d",
			  target_name(target), value, reg->name, reg->valid);
	return ERROR_OK;
}

int riscv_get_register(struct target *target, riscv_reg_t *value,
		enum gdb_regno regid)
{
	RISCV_INFO(r);

	keep_alive();

	struct reg *reg = &target->reg_cache->reg_list[regid];
	if (!reg->exist) {
		LOG_DEBUG("[%s] %s does not exist.",
				  target_name(target), gdb_regno_name(regid));
		return ERROR_FAIL;
	}

	if (reg && reg->valid) {
		*value = buf_get_u64(reg->value, 0, reg->size);
		LOG_DEBUG("[%s] %s: %" PRIx64 " (cached)", target_name(target),
				  gdb_regno_name(regid), *value);
		return ERROR_OK;
	}

	/* TODO: Hack to deal with gdb that thinks these registers still exist. */
	if (regid > GDB_REGNO_XPR15 && regid <= GDB_REGNO_XPR31 &&
			riscv_supports_extension(target, 'E')) {
		*value = 0;
		return ERROR_OK;
	}

	int result = r->get_register(target, value, regid);

	if (result == ERROR_OK) {
		/* Update the cache in case we're called from
		 * riscv_save_register(). */
		buf_set_u64(reg->value, 0, reg->size, *value);
		reg->valid = gdb_regno_cacheable(regid, false);
	}

	LOG_DEBUG("[%s] %s: %" PRIx64, target_name(target),
			gdb_regno_name(regid), *value);
	return result;
}

int riscv_save_register(struct target *target, enum gdb_regno regid)
{
	RISCV_INFO(r);
	riscv_reg_t value;
	if (!target->reg_cache) {
		assert(!target_was_examined(target));
		return ERROR_OK;
	}

	struct reg *reg = &target->reg_cache->reg_list[regid];
	LOG_DEBUG("[%s] save %s", target_name(target), reg->name);
	if (riscv_get_register(target, &value, regid) != ERROR_OK)
		return ERROR_FAIL;

	if (!reg->valid)
		return ERROR_FAIL;
	/* Mark the register dirty. We assume that this function is called
	 * because the caller is about to mess with the underlying value of the
	 * register. */
	reg->dirty = true;

	r->last_activity = timeval_ms();

	return ERROR_OK;
}

int riscv_get_hart_state(struct target *target, enum riscv_hart_state *state)
{
	RISCV_INFO(r);
	assert(r->get_hart_state);
	return r->get_hart_state(target, state);
}

static enum riscv_halt_reason riscv_halt_reason(struct target *target)
{
	RISCV_INFO(r);
	if (target->state != TARGET_HALTED) {
		LOG_ERROR("Hart is not halted!");
		return RISCV_HALT_UNKNOWN;
	}
	return r->halt_reason(target);
}

size_t riscv_debug_buffer_size(struct target *target)
{
	RISCV_INFO(r);
	return r->debug_buffer_size;
}

int riscv_write_debug_buffer(struct target *target, int index, riscv_insn_t insn)
{
	RISCV_INFO(r);
	r->write_debug_buffer(target, index, insn);
	return ERROR_OK;
}

riscv_insn_t riscv_read_debug_buffer(struct target *target, int index)
{
	RISCV_INFO(r);
	return r->read_debug_buffer(target, index);
}

int riscv_execute_debug_buffer(struct target *target)
{
	RISCV_INFO(r);
	return r->execute_debug_buffer(target);
}

void riscv_fill_dmi_write_u64(struct target *target, char *buf, int a, uint64_t d)
{
	RISCV_INFO(r);
	r->fill_dmi_write_u64(target, buf, a, d);
}

void riscv_fill_dmi_read_u64(struct target *target, char *buf, int a)
{
	RISCV_INFO(r);
	r->fill_dmi_read_u64(target, buf, a);
}

void riscv_fill_dmi_nop_u64(struct target *target, char *buf)
{
	RISCV_INFO(r);
	r->fill_dmi_nop_u64(target, buf);
}

int riscv_dmi_write_u64_bits(struct target *target)
{
	RISCV_INFO(r);
	return r->dmi_write_u64_bits(target);
}

/**
 * Count triggers, and initialize trigger_count for each hart.
 * trigger_count is initialized even if this function fails to discover
 * something.
 * Disable any hardware triggers that have dmode set. We can't have set them
 * ourselves. Maybe they're left over from some killed debug session.
 * */
int riscv_enumerate_triggers(struct target *target)
{
	RISCV_INFO(r);

	if (r->triggers_enumerated)
		return ERROR_OK;

	r->triggers_enumerated = true;	/* At the very least we tried. */

	riscv_reg_t tselect;
	int result = riscv_get_register(target, &tselect, GDB_REGNO_TSELECT);
	/* If tselect is not readable, the trigger module is likely not
		* implemented. There are no triggers to enumerate then and no error
		* should be thrown. */
	if (result != ERROR_OK) {
		LOG_DEBUG("[%s] Cannot access tselect register. "
				"Assuming that triggers are not implemented.", target_name(target));
		r->trigger_count = 0;
		return ERROR_OK;
	}

	for (unsigned int t = 0; t < RISCV_MAX_TRIGGERS; ++t) {
		r->trigger_count = t;

		/* If we can't write tselect, then this hart does not support triggers. */
		if (riscv_set_register(target, GDB_REGNO_TSELECT, t) != ERROR_OK)
			break;
		uint64_t tselect_rb;
		result = riscv_get_register(target, &tselect_rb, GDB_REGNO_TSELECT);
		if (result != ERROR_OK)
			return result;
		/* Mask off the top bit, which is used as tdrmode in old
			* implementations. */
		tselect_rb &= ~(1ULL << (riscv_xlen(target) - 1));
		if (tselect_rb != t)
			break;

		uint64_t tinfo;
		result = riscv_get_register(target, &tinfo, GDB_REGNO_TINFO);
		if (result == ERROR_OK) {
			/* tinfo == 0 invalid tinfo
			 * tinfo == 1 trigger doesn’t exist */
			if (tinfo == 0 || tinfo == 1)
				break;
			r->trigger_tinfo[t] = tinfo;
		} else {
			uint64_t tdata1;
			result = riscv_get_register(target, &tdata1, GDB_REGNO_TDATA1);
			if (result != ERROR_OK)
				return result;

			int type = get_field(tdata1, CSR_TDATA1_TYPE(riscv_xlen(target)));
			if (type == 0)
				break;
			switch (type) {
				case CSR_TDATA1_TYPE_LEGACY:
					/* On these older cores we don't support software using
						* triggers. */
					riscv_set_register(target, GDB_REGNO_TDATA1, 0);
					break;
				case CSR_TDATA1_TYPE_MCONTROL:
					if (tdata1 & CSR_MCONTROL_DMODE(riscv_xlen(target)))
						riscv_set_register(target, GDB_REGNO_TDATA1, 0);
					break;
				case CSR_TDATA1_TYPE_MCONTROL6:
					if (tdata1 & CSR_MCONTROL6_DMODE(riscv_xlen(target)))
						riscv_set_register(target, GDB_REGNO_TDATA1, 0);
					break;
				case CSR_TDATA1_TYPE_ICOUNT:
					if (tdata1 & CSR_ICOUNT_DMODE(riscv_xlen(target)))
						riscv_set_register(target, GDB_REGNO_TDATA1, 0);
					break;
				case CSR_TDATA1_TYPE_ITRIGGER:
					if (tdata1 & CSR_ITRIGGER_DMODE(riscv_xlen(target)))
						riscv_set_register(target, GDB_REGNO_TDATA1, 0);
					break;
				case CSR_TDATA1_TYPE_ETRIGGER:
					if (tdata1 & CSR_ETRIGGER_DMODE(riscv_xlen(target)))
						riscv_set_register(target, GDB_REGNO_TDATA1, 0);
					break;
			}
			r->trigger_tinfo[t] = 1 << type;
		}
		LOG_TARGET_DEBUG(target, "Trigger %u: supported types (mask) = 0x%08x", t, r->trigger_tinfo[t]);
	}

	riscv_set_register(target, GDB_REGNO_TSELECT, tselect);

	LOG_INFO("[%s] Found %d triggers", target_name(target), r->trigger_count);

	return ERROR_OK;
}

const char *gdb_regno_name(enum gdb_regno regno)
{
	static char buf[32];

	switch (regno) {
		case GDB_REGNO_ZERO:
			return "zero";
		case GDB_REGNO_RA:
			return "ra";
		case GDB_REGNO_SP:
			return "sp";
		case GDB_REGNO_GP:
			return "gp";
		case GDB_REGNO_TP:
			return "tp";
		case GDB_REGNO_T0:
			return "t0";
		case GDB_REGNO_T1:
			return "t1";
		case GDB_REGNO_T2:
			return "t2";
		case GDB_REGNO_S0:
			return "s0";
		case GDB_REGNO_S1:
			return "s1";
		case GDB_REGNO_A0:
			return "a0";
		case GDB_REGNO_A1:
			return "a1";
		case GDB_REGNO_A2:
			return "a2";
		case GDB_REGNO_A3:
			return "a3";
		case GDB_REGNO_A4:
			return "a4";
		case GDB_REGNO_A5:
			return "a5";
		case GDB_REGNO_A6:
			return "a6";
		case GDB_REGNO_A7:
			return "a7";
		case GDB_REGNO_S2:
			return "s2";
		case GDB_REGNO_S3:
			return "s3";
		case GDB_REGNO_S4:
			return "s4";
		case GDB_REGNO_S5:
			return "s5";
		case GDB_REGNO_S6:
			return "s6";
		case GDB_REGNO_S7:
			return "s7";
		case GDB_REGNO_S8:
			return "s8";
		case GDB_REGNO_S9:
			return "s9";
		case GDB_REGNO_S10:
			return "s10";
		case GDB_REGNO_S11:
			return "s11";
		case GDB_REGNO_T3:
			return "t3";
		case GDB_REGNO_T4:
			return "t4";
		case GDB_REGNO_T5:
			return "t5";
		case GDB_REGNO_T6:
			return "t6";
		case GDB_REGNO_PC:
			return "pc";
		case GDB_REGNO_FPR0:
			return "fpr0";
		case GDB_REGNO_FPR31:
			return "fpr31";
		case GDB_REGNO_CSR0:
			return "csr0";
		case GDB_REGNO_TSELECT:
			return "tselect";
		case GDB_REGNO_TDATA1:
			return "tdata1";
		case GDB_REGNO_TDATA2:
			return "tdata2";
		case GDB_REGNO_MISA:
			return "misa";
		case GDB_REGNO_DPC:
			return "dpc";
		case GDB_REGNO_DCSR:
			return "dcsr";
		case GDB_REGNO_DSCRATCH0:
			return "dscratch0";
		case GDB_REGNO_MSTATUS:
			return "mstatus";
		case GDB_REGNO_MEPC:
			return "mepc";
		case GDB_REGNO_MCAUSE:
			return "mcause";
		case GDB_REGNO_PRIV:
			return "priv";
		case GDB_REGNO_SATP:
			return "satp";
		case GDB_REGNO_VTYPE:
			return "vtype";
		case GDB_REGNO_VL:
			return "vl";
		case GDB_REGNO_V0:
			return "v0";
		case GDB_REGNO_V1:
			return "v1";
		case GDB_REGNO_V2:
			return "v2";
		case GDB_REGNO_V3:
			return "v3";
		case GDB_REGNO_V4:
			return "v4";
		case GDB_REGNO_V5:
			return "v5";
		case GDB_REGNO_V6:
			return "v6";
		case GDB_REGNO_V7:
			return "v7";
		case GDB_REGNO_V8:
			return "v8";
		case GDB_REGNO_V9:
			return "v9";
		case GDB_REGNO_V10:
			return "v10";
		case GDB_REGNO_V11:
			return "v11";
		case GDB_REGNO_V12:
			return "v12";
		case GDB_REGNO_V13:
			return "v13";
		case GDB_REGNO_V14:
			return "v14";
		case GDB_REGNO_V15:
			return "v15";
		case GDB_REGNO_V16:
			return "v16";
		case GDB_REGNO_V17:
			return "v17";
		case GDB_REGNO_V18:
			return "v18";
		case GDB_REGNO_V19:
			return "v19";
		case GDB_REGNO_V20:
			return "v20";
		case GDB_REGNO_V21:
			return "v21";
		case GDB_REGNO_V22:
			return "v22";
		case GDB_REGNO_V23:
			return "v23";
		case GDB_REGNO_V24:
			return "v24";
		case GDB_REGNO_V25:
			return "v25";
		case GDB_REGNO_V26:
			return "v26";
		case GDB_REGNO_V27:
			return "v27";
		case GDB_REGNO_V28:
			return "v28";
		case GDB_REGNO_V29:
			return "v29";
		case GDB_REGNO_V30:
			return "v30";
		case GDB_REGNO_V31:
			return "v31";
		default:
			if (regno <= GDB_REGNO_XPR31)
				sprintf(buf, "x%d", regno - GDB_REGNO_ZERO);
			else if (regno >= GDB_REGNO_CSR0 && regno <= GDB_REGNO_CSR4095)
				sprintf(buf, "csr%d", regno - GDB_REGNO_CSR0);
			else if (regno >= GDB_REGNO_FPR0 && regno <= GDB_REGNO_FPR31)
				sprintf(buf, "f%d", regno - GDB_REGNO_FPR0);
			else
				sprintf(buf, "gdb_regno_%d", regno);
			return buf;
	}
}

static int register_get(struct reg *reg)
{
	riscv_reg_info_t *reg_info = reg->arch_info;
	struct target *target = reg_info->target;
	RISCV_INFO(r);

	if (reg->number >= GDB_REGNO_V0 && reg->number <= GDB_REGNO_V31) {
		if (!r->get_register_buf) {
			LOG_ERROR("Reading register %s not supported on this RISC-V target.",
					gdb_regno_name(reg->number));
			return ERROR_FAIL;
		}

		if (r->get_register_buf(target, reg->value, reg->number) != ERROR_OK)
			return ERROR_FAIL;
	} else {
		uint64_t value;
		int result = riscv_get_register(target, &value, reg->number);
		if (result != ERROR_OK)
			return result;
		buf_set_u64(reg->value, 0, reg->size, value);
	}
	reg->valid = gdb_regno_cacheable(reg->number, false);
	char *str = buf_to_hex_str(reg->value, reg->size);
	LOG_DEBUG("[%s] read 0x%s from %s (valid=%d)", target_name(target),
			str, reg->name, reg->valid);
	free(str);
	return ERROR_OK;
}

static int register_set(struct reg *reg, uint8_t *buf)
{
	riscv_reg_info_t *reg_info = reg->arch_info;
	struct target *target = reg_info->target;
	RISCV_INFO(r);

	char *str = buf_to_hex_str(buf, reg->size);
	LOG_DEBUG("[%s] write 0x%s to %s (valid=%d)", target_name(target),
			str, reg->name, reg->valid);
	free(str);

	/* Exit early for writing x0, which on the hardware would be ignored, and we
	 * don't want to update our cache. */
	if (reg->number == GDB_REGNO_ZERO)
		return ERROR_OK;

	memcpy(reg->value, buf, DIV_ROUND_UP(reg->size, 8));
	reg->valid = gdb_regno_cacheable(reg->number, true);

	if (reg->number == GDB_REGNO_TDATA1 ||
			reg->number == GDB_REGNO_TDATA2) {
		r->manual_hwbp_set = true;
		/* When enumerating triggers, we clear any triggers with DMODE set,
		 * assuming they were left over from a previous debug session. So make
		 * sure that is done before a user might be setting their own triggers.
		 */
		if (riscv_enumerate_triggers(target) != ERROR_OK)
			return ERROR_FAIL;
	}

	if (reg->number >= GDB_REGNO_V0 && reg->number <= GDB_REGNO_V31) {
		if (!r->set_register_buf) {
			LOG_ERROR("Writing register %s not supported on this RISC-V target.",
					gdb_regno_name(reg->number));
			return ERROR_FAIL;
		}

		if (r->set_register_buf(target, reg->number, reg->value) != ERROR_OK)
			return ERROR_FAIL;
	} else {
		uint64_t value = buf_get_u64(buf, 0, reg->size);
		if (riscv_set_register(target, reg->number, value) != ERROR_OK)
			return ERROR_FAIL;
	}

	return ERROR_OK;
}

static struct reg_arch_type riscv_reg_arch_type = {
	.get = register_get,
	.set = register_set
};

struct csr_info {
	unsigned number;
	const char *name;
};

static int cmp_csr_info(const void *p1, const void *p2)
{
	return (int) (((struct csr_info *)p1)->number) - (int) (((struct csr_info *)p2)->number);
}

int riscv_init_registers(struct target *target)
{
	RISCV_INFO(info);

	riscv_free_registers(target);

	target->reg_cache = calloc(1, sizeof(*target->reg_cache));
	if (!target->reg_cache)
		return ERROR_FAIL;
	target->reg_cache->name = "RISC-V Registers";
	target->reg_cache->num_regs = GDB_REGNO_COUNT;

	if (!list_empty(&info->expose_custom)) {
		range_list_t *entry;
		list_for_each_entry(entry, &info->expose_custom, list)
			target->reg_cache->num_regs += entry->high - entry->low + 1;
	}

	LOG_DEBUG("[%s] create register cache for %d registers",
			target_name(target), target->reg_cache->num_regs);

	target->reg_cache->reg_list =
		calloc(target->reg_cache->num_regs, sizeof(struct reg));
	if (!target->reg_cache->reg_list)
		return ERROR_FAIL;

	const unsigned int max_reg_name_len = 12;
	free(info->reg_names);
	info->reg_names =
		calloc(target->reg_cache->num_regs, max_reg_name_len);
	if (!info->reg_names)
		return ERROR_FAIL;
	char *reg_name = info->reg_names;

	static struct reg_feature feature_cpu = {
		.name = "org.gnu.gdb.riscv.cpu"
	};
	static struct reg_feature feature_fpu = {
		.name = "org.gnu.gdb.riscv.fpu"
	};
	static struct reg_feature feature_csr = {
		.name = "org.gnu.gdb.riscv.csr"
	};
	static struct reg_feature feature_vector = {
		.name = "org.gnu.gdb.riscv.vector"
	};
	static struct reg_feature feature_virtual = {
		.name = "org.gnu.gdb.riscv.virtual"
	};
	static struct reg_feature feature_custom = {
		.name = "org.gnu.gdb.riscv.custom"
	};

	/* These types are built into gdb. */
	static struct reg_data_type type_ieee_single = { .type = REG_TYPE_IEEE_SINGLE, .id = "ieee_single" };
	static struct reg_data_type type_ieee_double = { .type = REG_TYPE_IEEE_DOUBLE, .id = "ieee_double" };
	static struct reg_data_type_union_field single_double_fields[] = {
		{"float", &type_ieee_single, single_double_fields + 1},
		{"double", &type_ieee_double, NULL},
	};
	static struct reg_data_type_union single_double_union = {
		.fields = single_double_fields
	};
	static struct reg_data_type type_ieee_single_double = {
		.type = REG_TYPE_ARCH_DEFINED,
		.id = "FPU_FD",
		.type_class = REG_TYPE_CLASS_UNION,
		.reg_type_union = &single_double_union
	};
	static struct reg_data_type type_uint8 = { .type = REG_TYPE_UINT8, .id = "uint8" };
	static struct reg_data_type type_uint16 = { .type = REG_TYPE_UINT16, .id = "uint16" };
	static struct reg_data_type type_uint32 = { .type = REG_TYPE_UINT32, .id = "uint32" };
	static struct reg_data_type type_uint64 = { .type = REG_TYPE_UINT64, .id = "uint64" };
	static struct reg_data_type type_uint128 = { .type = REG_TYPE_UINT128, .id = "uint128" };

	/* This is roughly the XML we want:
	 * <vector id="bytes" type="uint8" count="16"/>
	 * <vector id="shorts" type="uint16" count="8"/>
	 * <vector id="words" type="uint32" count="4"/>
	 * <vector id="longs" type="uint64" count="2"/>
	 * <vector id="quads" type="uint128" count="1"/>
	 * <union id="riscv_vector_type">
	 *   <field name="b" type="bytes"/>
	 *   <field name="s" type="shorts"/>
	 *   <field name="w" type="words"/>
	 *   <field name="l" type="longs"/>
	 *   <field name="q" type="quads"/>
	 * </union>
	 */

	info->vector_uint8.type = &type_uint8;
	info->vector_uint8.count = info->vlenb;
	info->type_uint8_vector.type = REG_TYPE_ARCH_DEFINED;
	info->type_uint8_vector.id = "bytes";
	info->type_uint8_vector.type_class = REG_TYPE_CLASS_VECTOR;
	info->type_uint8_vector.reg_type_vector = &info->vector_uint8;

	info->vector_uint16.type = &type_uint16;
	info->vector_uint16.count = info->vlenb / 2;
	info->type_uint16_vector.type = REG_TYPE_ARCH_DEFINED;
	info->type_uint16_vector.id = "shorts";
	info->type_uint16_vector.type_class = REG_TYPE_CLASS_VECTOR;
	info->type_uint16_vector.reg_type_vector = &info->vector_uint16;

	info->vector_uint32.type = &type_uint32;
	info->vector_uint32.count = info->vlenb / 4;
	info->type_uint32_vector.type = REG_TYPE_ARCH_DEFINED;
	info->type_uint32_vector.id = "words";
	info->type_uint32_vector.type_class = REG_TYPE_CLASS_VECTOR;
	info->type_uint32_vector.reg_type_vector = &info->vector_uint32;

	info->vector_uint64.type = &type_uint64;
	info->vector_uint64.count = info->vlenb / 8;
	info->type_uint64_vector.type = REG_TYPE_ARCH_DEFINED;
	info->type_uint64_vector.id = "longs";
	info->type_uint64_vector.type_class = REG_TYPE_CLASS_VECTOR;
	info->type_uint64_vector.reg_type_vector = &info->vector_uint64;

	info->vector_uint128.type = &type_uint128;
	info->vector_uint128.count = info->vlenb / 16;
	info->type_uint128_vector.type = REG_TYPE_ARCH_DEFINED;
	info->type_uint128_vector.id = "quads";
	info->type_uint128_vector.type_class = REG_TYPE_CLASS_VECTOR;
	info->type_uint128_vector.reg_type_vector = &info->vector_uint128;

	info->vector_fields[0].name = "b";
	info->vector_fields[0].type = &info->type_uint8_vector;
	if (info->vlenb >= 2) {
		info->vector_fields[0].next = info->vector_fields + 1;
		info->vector_fields[1].name = "s";
		info->vector_fields[1].type = &info->type_uint16_vector;
	} else {
		info->vector_fields[0].next = NULL;
	}
	if (info->vlenb >= 4) {
		info->vector_fields[1].next = info->vector_fields + 2;
		info->vector_fields[2].name = "w";
		info->vector_fields[2].type = &info->type_uint32_vector;
	} else {
		info->vector_fields[1].next = NULL;
	}
	if (info->vlenb >= 8) {
		info->vector_fields[2].next = info->vector_fields + 3;
		info->vector_fields[3].name = "l";
		info->vector_fields[3].type = &info->type_uint64_vector;
	} else {
		info->vector_fields[2].next = NULL;
	}
	if (info->vlenb >= 16) {
		info->vector_fields[3].next = info->vector_fields + 4;
		info->vector_fields[4].name = "q";
		info->vector_fields[4].type = &info->type_uint128_vector;
	} else {
		info->vector_fields[3].next = NULL;
	}
	info->vector_fields[4].next = NULL;

	info->vector_union.fields = info->vector_fields;

	info->type_vector.type = REG_TYPE_ARCH_DEFINED;
	info->type_vector.id = "riscv_vector";
	info->type_vector.type_class = REG_TYPE_CLASS_UNION;
	info->type_vector.reg_type_union = &info->vector_union;

	struct csr_info csr_info[] = {
#define DECLARE_CSR(name, number) { number, #name },
#include "encoding.h"
#undef DECLARE_CSR
	};
	/* encoding.h does not contain the registers in sorted order. */
	qsort(csr_info, ARRAY_SIZE(csr_info), sizeof(*csr_info), cmp_csr_info);
	unsigned csr_info_index = 0;

	int custom_within_range = 0;

	riscv_reg_info_t *shared_reg_info = calloc(1, sizeof(riscv_reg_info_t));
	if (!shared_reg_info)
		return ERROR_FAIL;
	shared_reg_info->target = target;

	/* When gdb requests register N, gdb_get_register_packet() assumes that this
	 * is register at index N in reg_list. So if there are certain registers
	 * that don't exist, we need to leave holes in the list (or renumber, but
	 * it would be nice not to have yet another set of numbers to translate
	 * between). */
	for (uint32_t number = 0; number < target->reg_cache->num_regs; number++) {
		struct reg *r = &target->reg_cache->reg_list[number];
		r->dirty = false;
		r->valid = false;
		r->exist = true;
		r->type = &riscv_reg_arch_type;
		r->arch_info = shared_reg_info;
		r->number = number;
		r->size = riscv_xlen(target);
		/* r->size is set in riscv_invalidate_register_cache, maybe because the
		 * target is in theory allowed to change XLEN on us. But I expect a lot
		 * of other things to break in that case as well. */
		if (number <= GDB_REGNO_XPR31) {
			r->exist = number <= GDB_REGNO_XPR15 ||
				!riscv_supports_extension(target, 'E');
			/* TODO: For now we fake that all GPRs exist because otherwise gdb
			 * doesn't work. */
			r->exist = true;
			r->caller_save = true;
			switch (number) {
				case GDB_REGNO_ZERO:
					r->name = "zero";
					break;
				case GDB_REGNO_RA:
					r->name = "ra";
					break;
				case GDB_REGNO_SP:
					r->name = "sp";
					break;
				case GDB_REGNO_GP:
					r->name = "gp";
					break;
				case GDB_REGNO_TP:
					r->name = "tp";
					break;
				case GDB_REGNO_T0:
					r->name = "t0";
					break;
				case GDB_REGNO_T1:
					r->name = "t1";
					break;
				case GDB_REGNO_T2:
					r->name = "t2";
					break;
				case GDB_REGNO_FP:
					r->name = "fp";
					break;
				case GDB_REGNO_S1:
					r->name = "s1";
					break;
				case GDB_REGNO_A0:
					r->name = "a0";
					break;
				case GDB_REGNO_A1:
					r->name = "a1";
					break;
				case GDB_REGNO_A2:
					r->name = "a2";
					break;
				case GDB_REGNO_A3:
					r->name = "a3";
					break;
				case GDB_REGNO_A4:
					r->name = "a4";
					break;
				case GDB_REGNO_A5:
					r->name = "a5";
					break;
				case GDB_REGNO_A6:
					r->name = "a6";
					break;
				case GDB_REGNO_A7:
					r->name = "a7";
					break;
				case GDB_REGNO_S2:
					r->name = "s2";
					break;
				case GDB_REGNO_S3:
					r->name = "s3";
					break;
				case GDB_REGNO_S4:
					r->name = "s4";
					break;
				case GDB_REGNO_S5:
					r->name = "s5";
					break;
				case GDB_REGNO_S6:
					r->name = "s6";
					break;
				case GDB_REGNO_S7:
					r->name = "s7";
					break;
				case GDB_REGNO_S8:
					r->name = "s8";
					break;
				case GDB_REGNO_S9:
					r->name = "s9";
					break;
				case GDB_REGNO_S10:
					r->name = "s10";
					break;
				case GDB_REGNO_S11:
					r->name = "s11";
					break;
				case GDB_REGNO_T3:
					r->name = "t3";
					break;
				case GDB_REGNO_T4:
					r->name = "t4";
					break;
				case GDB_REGNO_T5:
					r->name = "t5";
					break;
				case GDB_REGNO_T6:
					r->name = "t6";
					break;
			}
			r->group = "general";
			r->feature = &feature_cpu;
		} else if (number == GDB_REGNO_PC) {
			r->caller_save = true;
			sprintf(reg_name, "pc");
			r->group = "general";
			r->feature = &feature_cpu;
		} else if (number >= GDB_REGNO_FPR0 && number <= GDB_REGNO_FPR31) {
			r->caller_save = true;
			if (riscv_supports_extension(target, 'D')) {
				r->size = 64;
				if (riscv_supports_extension(target, 'F'))
					r->reg_data_type = &type_ieee_single_double;
				else
					r->reg_data_type = &type_ieee_double;
			} else if (riscv_supports_extension(target, 'F')) {
				r->reg_data_type = &type_ieee_single;
				r->size = 32;
			} else {
				r->exist = false;
			}
			switch (number) {
				case GDB_REGNO_FT0:
					r->name = "ft0";
					break;
				case GDB_REGNO_FT1:
					r->name = "ft1";
					break;
				case GDB_REGNO_FT2:
					r->name = "ft2";
					break;
				case GDB_REGNO_FT3:
					r->name = "ft3";
					break;
				case GDB_REGNO_FT4:
					r->name = "ft4";
					break;
				case GDB_REGNO_FT5:
					r->name = "ft5";
					break;
				case GDB_REGNO_FT6:
					r->name = "ft6";
					break;
				case GDB_REGNO_FT7:
					r->name = "ft7";
					break;
				case GDB_REGNO_FS0:
					r->name = "fs0";
					break;
				case GDB_REGNO_FS1:
					r->name = "fs1";
					break;
				case GDB_REGNO_FA0:
					r->name = "fa0";
					break;
				case GDB_REGNO_FA1:
					r->name = "fa1";
					break;
				case GDB_REGNO_FA2:
					r->name = "fa2";
					break;
				case GDB_REGNO_FA3:
					r->name = "fa3";
					break;
				case GDB_REGNO_FA4:
					r->name = "fa4";
					break;
				case GDB_REGNO_FA5:
					r->name = "fa5";
					break;
				case GDB_REGNO_FA6:
					r->name = "fa6";
					break;
				case GDB_REGNO_FA7:
					r->name = "fa7";
					break;
				case GDB_REGNO_FS2:
					r->name = "fs2";
					break;
				case GDB_REGNO_FS3:
					r->name = "fs3";
					break;
				case GDB_REGNO_FS4:
					r->name = "fs4";
					break;
				case GDB_REGNO_FS5:
					r->name = "fs5";
					break;
				case GDB_REGNO_FS6:
					r->name = "fs6";
					break;
				case GDB_REGNO_FS7:
					r->name = "fs7";
					break;
				case GDB_REGNO_FS8:
					r->name = "fs8";
					break;
				case GDB_REGNO_FS9:
					r->name = "fs9";
					break;
				case GDB_REGNO_FS10:
					r->name = "fs10";
					break;
				case GDB_REGNO_FS11:
					r->name = "fs11";
					break;
				case GDB_REGNO_FT8:
					r->name = "ft8";
					break;
				case GDB_REGNO_FT9:
					r->name = "ft9";
					break;
				case GDB_REGNO_FT10:
					r->name = "ft10";
					break;
				case GDB_REGNO_FT11:
					r->name = "ft11";
					break;
			}
			r->group = "float";
			r->feature = &feature_fpu;
		} else if (number >= GDB_REGNO_CSR0 && number <= GDB_REGNO_CSR4095) {
			r->group = "csr";
			r->feature = &feature_csr;
			unsigned csr_number = number - GDB_REGNO_CSR0;

			while (csr_info[csr_info_index].number < csr_number &&
					csr_info_index < ARRAY_SIZE(csr_info) - 1) {
				csr_info_index++;
			}
			if (csr_info[csr_info_index].number == csr_number) {
				r->name = csr_info[csr_info_index].name;
			} else {
				sprintf(reg_name, "csr%d", csr_number);
				/* Assume unnamed registers don't exist, unless we have some
				 * configuration that tells us otherwise. That's important
				 * because eg. Eclipse crashes if a target has too many
				 * registers, and apparently has no way of only showing a
				 * subset of registers in any case. */
				r->exist = false;
			}

			switch (csr_number) {
				case CSR_FFLAGS:
				case CSR_FRM:
				case CSR_FCSR:
					r->exist = riscv_supports_extension(target, 'F');
					r->group = "float";
					r->feature = &feature_fpu;
					break;
				case CSR_SSTATUS:
				case CSR_STVEC:
				case CSR_SIP:
				case CSR_SIE:
				case CSR_SCOUNTEREN:
				case CSR_SSCRATCH:
				case CSR_SEPC:
				case CSR_SCAUSE:
				case CSR_STVAL:
				case CSR_SATP:
					r->exist = riscv_supports_extension(target, 'S');
					break;
				case CSR_MEDELEG:
				case CSR_MIDELEG:
					/* "In systems with only M-mode, or with both M-mode and
					 * U-mode but without U-mode trap support, the medeleg and
					 * mideleg registers should not exist." */
					r->exist = riscv_supports_extension(target, 'S') ||
						riscv_supports_extension(target, 'N');
					break;

				case CSR_PMPCFG1:
				case CSR_PMPCFG3:
				case CSR_CYCLEH:
				case CSR_TIMEH:
				case CSR_INSTRETH:
				case CSR_HPMCOUNTER3H:
				case CSR_HPMCOUNTER4H:
				case CSR_HPMCOUNTER5H:
				case CSR_HPMCOUNTER6H:
				case CSR_HPMCOUNTER7H:
				case CSR_HPMCOUNTER8H:
				case CSR_HPMCOUNTER9H:
				case CSR_HPMCOUNTER10H:
				case CSR_HPMCOUNTER11H:
				case CSR_HPMCOUNTER12H:
				case CSR_HPMCOUNTER13H:
				case CSR_HPMCOUNTER14H:
				case CSR_HPMCOUNTER15H:
				case CSR_HPMCOUNTER16H:
				case CSR_HPMCOUNTER17H:
				case CSR_HPMCOUNTER18H:
				case CSR_HPMCOUNTER19H:
				case CSR_HPMCOUNTER20H:
				case CSR_HPMCOUNTER21H:
				case CSR_HPMCOUNTER22H:
				case CSR_HPMCOUNTER23H:
				case CSR_HPMCOUNTER24H:
				case CSR_HPMCOUNTER25H:
				case CSR_HPMCOUNTER26H:
				case CSR_HPMCOUNTER27H:
				case CSR_HPMCOUNTER28H:
				case CSR_HPMCOUNTER29H:
				case CSR_HPMCOUNTER30H:
				case CSR_HPMCOUNTER31H:
				case CSR_MCYCLEH:
				case CSR_MINSTRETH:
				case CSR_MHPMCOUNTER3H:
				case CSR_MHPMCOUNTER4H:
				case CSR_MHPMCOUNTER5H:
				case CSR_MHPMCOUNTER6H:
				case CSR_MHPMCOUNTER7H:
				case CSR_MHPMCOUNTER8H:
				case CSR_MHPMCOUNTER9H:
				case CSR_MHPMCOUNTER10H:
				case CSR_MHPMCOUNTER11H:
				case CSR_MHPMCOUNTER12H:
				case CSR_MHPMCOUNTER13H:
				case CSR_MHPMCOUNTER14H:
				case CSR_MHPMCOUNTER15H:
				case CSR_MHPMCOUNTER16H:
				case CSR_MHPMCOUNTER17H:
				case CSR_MHPMCOUNTER18H:
				case CSR_MHPMCOUNTER19H:
				case CSR_MHPMCOUNTER20H:
				case CSR_MHPMCOUNTER21H:
				case CSR_MHPMCOUNTER22H:
				case CSR_MHPMCOUNTER23H:
				case CSR_MHPMCOUNTER24H:
				case CSR_MHPMCOUNTER25H:
				case CSR_MHPMCOUNTER26H:
				case CSR_MHPMCOUNTER27H:
				case CSR_MHPMCOUNTER28H:
				case CSR_MHPMCOUNTER29H:
				case CSR_MHPMCOUNTER30H:
				case CSR_MHPMCOUNTER31H:
					r->exist = riscv_xlen(target) == 32;
					break;

				case CSR_VSTART:
				case CSR_VXSAT:
				case CSR_VXRM:
				case CSR_VL:
				case CSR_VCSR:
				case CSR_VTYPE:
				case CSR_VLENB:
					r->exist = (info->vlenb > 0);
					break;
				case CSR_MCOUNTEREN:
					r->exist = riscv_supports_extension(target, 'U');
					break;

				/* Interrupts M-Mode CSRs. */
				case CSR_MISELECT:
				case CSR_MIREG:
				case CSR_MTOPI:
				case CSR_MVIEN:
				case CSR_MVIP:
					r->exist = info->mtopi_readable;
					break;
				case CSR_MTOPEI:
					r->exist = info->mtopei_readable;
					break;
				case CSR_MIDELEGH:
				case CSR_MVIENH:
				case CSR_MVIPH:
					r->exist = info->mtopi_readable &&
						riscv_xlen(target) == 32 &&
						riscv_supports_extension(target, 'S');
					break;
				case CSR_MIEH:
				case CSR_MIPH:
					r->exist = info->mtopi_readable;
					break;
				/* Interrupts S-Mode CSRs. */
				case CSR_SISELECT:
				case CSR_SIREG:
				case CSR_STOPI:
					r->exist = info->mtopi_readable &&
						riscv_supports_extension(target, 'S');
					break;
				case CSR_STOPEI:
					r->exist = info->mtopei_readable &&
						riscv_supports_extension(target, 'S');
					break;
				case CSR_SIEH:
				case CSR_SIPH:
					r->exist = info->mtopi_readable &&
						riscv_xlen(target) == 32 &&
						riscv_supports_extension(target, 'S');
					break;
				/* Interrupts Hypervisor and VS CSRs. */
				case CSR_HVIEN:
				case CSR_HVICTL:
				case CSR_HVIPRIO1:
				case CSR_HVIPRIO2:
				case CSR_VSISELECT:
				case CSR_VSIREG:
				case CSR_VSTOPI:
					r->exist = info->mtopi_readable &&
						riscv_supports_extension(target, 'H');
					break;
				case CSR_VSTOPEI:
					r->exist = info->mtopei_readable &&
						riscv_supports_extension(target, 'H');
					break;
				case CSR_HIDELEGH:
				case CSR_HVIENH:
				case CSR_HVIPH:
				case CSR_HVIPRIO1H:
				case CSR_HVIPRIO2H:
				case CSR_VSIEH:
				case CSR_VSIPH:
					r->exist = info->mtopi_readable &&
						riscv_xlen(target) == 32 &&
						riscv_supports_extension(target, 'H');
					break;
			}

			if (!r->exist && !list_empty(&info->expose_csr)) {
				range_list_t *entry;
				list_for_each_entry(entry, &info->expose_csr, list)
					if ((entry->low <= csr_number) && (csr_number <= entry->high)) {
						if (entry->name) {
							*reg_name = 0;
							r->name = entry->name;
						}

						LOG_DEBUG("Exposing additional CSR %d (name=%s)",
								csr_number, entry->name ? entry->name : reg_name);

						r->exist = true;
						break;
					}
			} else if (r->exist && !list_empty(&info->hide_csr)) {
				range_list_t *entry;
				list_for_each_entry(entry, &info->hide_csr, list)
					if ((entry->low <= csr_number) && (csr_number <= entry->high)) {
						LOG_TARGET_DEBUG(target, "Hiding CSR %d (name=%s)", csr_number, r->name);
						r->hidden = true;
						break;
					}
			}

		} else if (number == GDB_REGNO_PRIV) {
			sprintf(reg_name, "priv");
			r->group = "general";
			r->feature = &feature_virtual;
			r->size = 8;

		} else if (number >= GDB_REGNO_V0 && number <= GDB_REGNO_V31) {
			r->caller_save = false;
			r->exist = (info->vlenb > 0);
			r->size = info->vlenb * 8;
			sprintf(reg_name, "v%d", number - GDB_REGNO_V0);
			r->group = "vector";
			r->feature = &feature_vector;
			r->reg_data_type = &info->type_vector;

		} else if (number >= GDB_REGNO_COUNT) {
			/* Custom registers. */
			assert(!list_empty(&info->expose_custom));

			range_list_t *range = list_first_entry(&info->expose_custom, range_list_t, list);

			unsigned custom_number = range->low + custom_within_range;

			r->group = "custom";
			r->feature = &feature_custom;
			r->arch_info = calloc(1, sizeof(riscv_reg_info_t));
			if (!r->arch_info)
				return ERROR_FAIL;
			((riscv_reg_info_t *) r->arch_info)->target = target;
			((riscv_reg_info_t *) r->arch_info)->custom_number = custom_number;
			sprintf(reg_name, "custom%d", custom_number);

			if (range->name) {
				*reg_name = 0;
				r->name = range->name;
			}

			LOG_DEBUG("Exposing additional custom register %d (name=%s)",
					number, range->name ? range->name : reg_name);

			custom_within_range++;
			if (custom_within_range > range->high - range->low) {
				custom_within_range = 0;
				list_rotate_left(&info->expose_custom);
			}
		}

		if (reg_name[0]) {
			r->name = reg_name;
			reg_name += strlen(reg_name) + 1;
			assert(reg_name < info->reg_names + target->reg_cache->num_regs *
					max_reg_name_len);
		}
		r->value = calloc(1, DIV_ROUND_UP(r->size, 8));
	}

	return ERROR_OK;
}


void riscv_add_bscan_tunneled_scan(struct target *target, struct scan_field *field,
					riscv_bscan_tunneled_scan_context_t *ctxt)
{
	jtag_add_ir_scan(target->tap, &select_user4, TAP_IDLE);

	memset(ctxt->tunneled_dr, 0, sizeof(ctxt->tunneled_dr));
	if (bscan_tunnel_type == BSCAN_TUNNEL_DATA_REGISTER) {
		ctxt->tunneled_dr[3].num_bits = 1;
		ctxt->tunneled_dr[3].out_value = bscan_one;
		ctxt->tunneled_dr[2].num_bits = 7;
		ctxt->tunneled_dr_width = field->num_bits;
		ctxt->tunneled_dr[2].out_value = &ctxt->tunneled_dr_width;
		/* for BSCAN tunnel, there is a one-TCK skew between shift in and shift out, so
		   scanning num_bits + 1, and then will right shift the input field after executing the queues */

		ctxt->tunneled_dr[1].num_bits = field->num_bits + 1;
		ctxt->tunneled_dr[1].out_value = field->out_value;
		ctxt->tunneled_dr[1].in_value = field->in_value;

		ctxt->tunneled_dr[0].num_bits = 3;
		ctxt->tunneled_dr[0].out_value = bscan_zero;
	} else {
		/* BSCAN_TUNNEL_NESTED_TAP */
		ctxt->tunneled_dr[0].num_bits = 1;
		ctxt->tunneled_dr[0].out_value = bscan_one;
		ctxt->tunneled_dr[1].num_bits = 7;
		ctxt->tunneled_dr_width = field->num_bits;
		ctxt->tunneled_dr[1].out_value = &ctxt->tunneled_dr_width;
		/* for BSCAN tunnel, there is a one-TCK skew between shift in and shift out, so
		   scanning num_bits + 1, and then will right shift the input field after executing the queues */
		ctxt->tunneled_dr[2].num_bits = field->num_bits + 1;
		ctxt->tunneled_dr[2].out_value = field->out_value;
		ctxt->tunneled_dr[2].in_value = field->in_value;
		ctxt->tunneled_dr[3].num_bits = 3;
		ctxt->tunneled_dr[3].out_value = bscan_zero;
	}
	jtag_add_dr_scan(target->tap, ARRAY_SIZE(ctxt->tunneled_dr), ctxt->tunneled_dr, TAP_IDLE);
}<|MERGE_RESOLUTION|>--- conflicted
+++ resolved
@@ -746,21 +746,13 @@
 			field_value(CSR_MCONTROL6_DMODE(riscv_xlen(target)), 1) |
 			field_value(CSR_MCONTROL6_ACTION, CSR_MCONTROL_ACTION_DEBUG_MODE) |
 			field_value(CSR_MCONTROL6_M, 1) |
-<<<<<<< HEAD
 			field_value(CSR_MCONTROL6_S, misa_s) |
 			field_value(CSR_MCONTROL6_U, misa_u) |
 			field_value(CSR_MCONTROL6_VS, misa_h && misa_s) |
 			field_value(CSR_MCONTROL6_VU, misa_h && misa_u) |
-			field_value(CSR_MCONTROL6_EXECUTE, trigger->execute) |
-			field_value(CSR_MCONTROL6_LOAD, trigger->read) |
-			field_value(CSR_MCONTROL6_STORE, trigger->write),
-=======
-			field_value(CSR_MCONTROL6_S, !!(r->misa & BIT('S' - 'A'))) |
-			field_value(CSR_MCONTROL6_U, !!(r->misa & BIT('U' - 'A'))) |
 			field_value(CSR_MCONTROL6_EXECUTE, trigger->is_execute) |
 			field_value(CSR_MCONTROL6_LOAD, trigger->is_read) |
 			field_value(CSR_MCONTROL6_STORE, trigger->is_write),
->>>>>>> c6ba4166
 		.size = {
 			.any = field_value(CSR_MCONTROL6_SIZE, CSR_MCONTROL6_SIZE_ANY),
 			.s8bit = field_value(CSR_MCONTROL6_SIZE, CSR_MCONTROL6_SIZE_8BIT)
