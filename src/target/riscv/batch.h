--- conflicted
+++ resolved
@@ -169,7 +169,6 @@
 /* Checks to see if this batch is full. */
 bool riscv_batch_full(struct riscv_batch *batch);
 
-<<<<<<< HEAD
 /* Executes this batch of JTAG DTM DMI scans, starting form "start" scan.
  *
  * If batch is run for the first time, it is expected that "start" is zero.
@@ -217,22 +216,8 @@
 			riscv_get_dmi_address(batch->target, address), delay_type);
 }
 
-unsigned int riscv_batch_get_dmi_read_op(const struct riscv_batch *batch, size_t key);
+uint32_t riscv_batch_get_dmi_read_op(const struct riscv_batch *batch, size_t key);
 uint32_t riscv_batch_get_dmi_read_data(const struct riscv_batch *batch, size_t key);
-=======
-/* Executes this scan batch. */
-int riscv_batch_run(struct riscv_batch *batch);
-
-/* Adds a DMI write to this batch. */
-void riscv_batch_add_dmi_write(struct riscv_batch *batch, unsigned int address, uint64_t data);
-
-/* DMI reads must be handled in two parts: the first one schedules a read and
- * provides a key, the second one actually obtains the result of the read -
- * status (op) and the actual data. */
-size_t riscv_batch_add_dmi_read(struct riscv_batch *batch, unsigned int address);
-uint32_t riscv_batch_get_dmi_read_op(struct riscv_batch *batch, size_t key);
-uint32_t riscv_batch_get_dmi_read_data(struct riscv_batch *batch, size_t key);
->>>>>>> fd62626d
 
 /* Scans in a NOP. */
 void riscv_batch_add_nop(struct riscv_batch *batch);
