/* SPDX-License-Identifier: GPL-2.0-or-later */

#ifndef RISCV_H
#define RISCV_H

struct riscv_program;

#include <stdint.h>
#include "opcodes.h"
#include "gdb_regs.h"
#include "jtag/jtag.h"
#include "target/register.h"
#include <helper/command.h>

/* The register cache is statically allocated. */
#define RISCV_MAX_HARTS 1024
#define RISCV_MAX_REGISTERS 5000
#define RISCV_MAX_TRIGGERS 32
#define RISCV_MAX_HWBPS 16

#define DEFAULT_COMMAND_TIMEOUT_SEC		2
#define DEFAULT_RESET_TIMEOUT_SEC		30

#define RISCV_SATP_MODE(xlen)  ((xlen) == 32 ? SATP32_MODE : SATP64_MODE)
#define RISCV_SATP_PPN(xlen)  ((xlen) == 32 ? SATP32_PPN : SATP64_PPN)
#define RISCV_PGSHIFT 12

# define PG_MAX_LEVEL 4

#define RISCV_NUM_MEM_ACCESS_METHODS  3

extern struct target_type riscv011_target;
extern struct target_type riscv013_target;

/*
 * Definitions shared by code supporting all RISC-V versions.
 */
typedef uint64_t riscv_reg_t;
typedef uint32_t riscv_insn_t;
typedef uint64_t riscv_addr_t;

enum riscv_mem_access_method {
	RISCV_MEM_ACCESS_UNSPECIFIED,
	RISCV_MEM_ACCESS_PROGBUF,
	RISCV_MEM_ACCESS_SYSBUS,
	RISCV_MEM_ACCESS_ABSTRACT
};

enum riscv_halt_reason {
	RISCV_HALT_INTERRUPT,
	RISCV_HALT_BREAKPOINT,
	RISCV_HALT_SINGLESTEP,
	RISCV_HALT_TRIGGER,
	RISCV_HALT_UNKNOWN,
	RISCV_HALT_GROUP,
	RISCV_HALT_ERROR
};

typedef struct {
	struct target *target;
	unsigned custom_number;
} riscv_reg_info_t;

#define RISCV_SAMPLE_BUF_TIMESTAMP_BEFORE	0x80
#define RISCV_SAMPLE_BUF_TIMESTAMP_AFTER	0x81
<<<<<<< HEAD
typedef struct {
	uint8_t *buf;
	unsigned used;
	unsigned size;
} riscv_sample_buf_t;
=======
struct riscv_sample_buf {
	uint8_t *buf;
	unsigned int used;
	unsigned int size;
};
>>>>>>> 97db87c2

typedef struct {
	bool enabled;
	struct {
		bool enabled;
		target_addr_t address;
		uint32_t size_bytes;
	} bucket[16];
} riscv_sample_config_t;

typedef struct {
	struct list_head list;
	uint16_t low, high;
	char *name;
} range_list_t;

typedef struct {
	unsigned dtm_version;

	struct command_context *cmd_ctx;
	void *version_specific;

	/* The hart that is currently being debugged.  Note that this is
	 * different than the hartid that the RTOS is expected to use.  This
	 * one will change all the time, it's more of a global argument to
	 * every function than an actual */
	int current_hartid;

	/* OpenOCD's register cache points into here. This is not per-hart because
	 * we just invalidate the entire cache when we change which hart is
	 * selected. Use an array of 8 uint8_t per register. */
	uint8_t reg_cache_values[RISCV_MAX_REGISTERS][8];

	/* Single buffer that contains all register names, instead of calling
	 * malloc for each register. Needs to be freed when reg_list is freed. */
	char *reg_names;

	/* It's possible that each core has a different supported ISA set. */
	int xlen;
	riscv_reg_t misa;
	/* Cached value of vlenb. 0 if vlenb is not readable for some reason. */
<<<<<<< HEAD
	unsigned vlenb;

	/* The number of triggers per hart. */
	unsigned trigger_count;
=======
	unsigned int vlenb;

	/* The number of triggers per hart. */
	unsigned int trigger_count;
>>>>>>> 97db87c2

	/* For each physical trigger, contains -1 if the hwbp is available, or the
	 * unique_id of the breakpoint/watchpoint that is using it.
	 * Note that in RTOS mode the triggers are the same across all harts the
	 * target controls, while otherwise only a single hart is controlled. */
	int trigger_unique_id[RISCV_MAX_HWBPS];

	/* The number of entries in the debug buffer. */
	int debug_buffer_size;

	/* This avoids invalidating the register cache too often. */
	bool registers_initialized;

	/* This hart contains an implicit ebreak at the end of the program buffer. */
	bool impebreak;

	bool triggers_enumerated;

	/* Decremented every scan, and when it reaches 0 we clear the learned
	 * delays, causing them to be relearned. Used for testing. */
	int reset_delays_wait;

	/* This target has been prepped and is ready to step/resume. */
	bool prepped;
	/* This target was selected using hasel. */
	bool selected;

	/* Helper functions that target the various RISC-V debug spec
	 * implementations. */
	int (*get_register)(struct target *target, riscv_reg_t *value, int regid);
	int (*set_register)(struct target *target, int regid, uint64_t value);
	int (*get_register_buf)(struct target *target, uint8_t *buf, int regno);
	int (*set_register_buf)(struct target *target, int regno,
			const uint8_t *buf);
	int (*select_current_hart)(struct target *target);
	bool (*is_halted)(struct target *target);
	/* Resume this target, as well as every other prepped target that can be
	 * resumed near-simultaneously. Clear the prepped flag on any target that
	 * was resumed. */
	int (*resume_go)(struct target *target);
	int (*step_current_hart)(struct target *target);
	int (*on_halt)(struct target *target);
	/* Get this target as ready as possible to resume, without actually
	 * resuming. */
	int (*resume_prep)(struct target *target);
	int (*halt_prep)(struct target *target);
	int (*halt_go)(struct target *target);
	int (*on_step)(struct target *target);
	enum riscv_halt_reason (*halt_reason)(struct target *target);
	int (*write_debug_buffer)(struct target *target, unsigned index,
			riscv_insn_t d);
	riscv_insn_t (*read_debug_buffer)(struct target *target, unsigned index);
	int (*execute_debug_buffer)(struct target *target);
	int (*dmi_write_u64_bits)(struct target *target);
	void (*fill_dmi_write_u64)(struct target *target, char *buf, int a, uint64_t d);
	void (*fill_dmi_read_u64)(struct target *target, char *buf, int a);
	void (*fill_dmi_nop_u64)(struct target *target, char *buf);

<<<<<<< HEAD
	int (*authdata_read)(struct target *target, uint32_t *value, unsigned index);
	int (*authdata_write)(struct target *target, uint32_t value, unsigned index);
=======
	int (*authdata_read)(struct target *target, uint32_t *value, unsigned int index);
	int (*authdata_write)(struct target *target, uint32_t value, unsigned int index);
>>>>>>> 97db87c2

	int (*dmi_read)(struct target *target, uint32_t *value, uint32_t address);
	int (*dmi_write)(struct target *target, uint32_t address, uint32_t value);

	int (*test_sba_config_reg)(struct target *target, target_addr_t legal_address,
			uint32_t num_words, target_addr_t illegal_address, bool run_sbbusyerror_test);

	int (*sample_memory)(struct target *target,
<<<<<<< HEAD
						 riscv_sample_buf_t *buf,
=======
						 struct riscv_sample_buf *buf,
>>>>>>> 97db87c2
						 riscv_sample_config_t *config,
						 int64_t until_ms);

	int (*read_memory)(struct target *target, target_addr_t address,
			uint32_t size, uint32_t count, uint8_t *buffer, uint32_t increment);

	/* How many harts are attached to the DM that this target is attached to? */
	int (*hart_count)(struct target *target);
	unsigned (*data_bits)(struct target *target);

	COMMAND_HELPER((*print_info), struct target *target);

	/* Storage for vector register types. */
	struct reg_data_type_vector vector_uint8;
	struct reg_data_type_vector vector_uint16;
	struct reg_data_type_vector vector_uint32;
	struct reg_data_type_vector vector_uint64;
	struct reg_data_type_vector vector_uint128;
	struct reg_data_type type_uint8_vector;
	struct reg_data_type type_uint16_vector;
	struct reg_data_type type_uint32_vector;
	struct reg_data_type type_uint64_vector;
	struct reg_data_type type_uint128_vector;
	struct reg_data_type_union_field vector_fields[5];
	struct reg_data_type_union vector_union;
	struct reg_data_type type_vector;

	/* Set when trigger registers are changed by the user. This indicates we eed
	 * to beware that we may hit a trigger that we didn't realize had been set. */
	bool manual_hwbp_set;

	/* Memory access methods to use, ordered by priority, highest to lowest. */
	int mem_access_methods[RISCV_NUM_MEM_ACCESS_METHODS];

	/* Different memory regions may need different methods but single configuration is applied
	 * for all. Following flags are used to warn only once about failing memory access method. */
	bool mem_access_progbuf_warn;
	bool mem_access_sysbus_warn;
	bool mem_access_abstract_warn;

	/* In addition to the ones in the standard spec, we'll also expose additional
	 * CSRs in this list. */
	struct list_head expose_csr;
	/* Same, but for custom registers.
	 * Custom registers are for non-standard extensions and use abstract register numbers
	 * from range 0xc000 ... 0xffff. */
	struct list_head expose_custom;

	riscv_sample_config_t sample_config;
<<<<<<< HEAD
	riscv_sample_buf_t sample_buf;
} riscv_info_t;

COMMAND_HELPER(riscv_print_info_line, const char *section, const char *key,
			   unsigned value);
=======
	struct riscv_sample_buf sample_buf;
} riscv_info_t;

COMMAND_HELPER(riscv_print_info_line, const char *section, const char *key,
			   unsigned int value);
>>>>>>> 97db87c2

typedef struct {
	uint8_t tunneled_dr_width;
	struct scan_field tunneled_dr[4];
} riscv_bscan_tunneled_scan_context_t;

typedef struct {
	const char *name;
	int level;
	unsigned va_bits;
	unsigned pte_shift;
	unsigned vpn_shift[PG_MAX_LEVEL];
	unsigned vpn_mask[PG_MAX_LEVEL];
	unsigned pte_ppn_shift[PG_MAX_LEVEL];
	unsigned pte_ppn_mask[PG_MAX_LEVEL];
	unsigned pa_ppn_shift[PG_MAX_LEVEL];
	unsigned pa_ppn_mask[PG_MAX_LEVEL];
} virt2phys_info_t;

/* Wall-clock timeout for a command/access. Settable via RISC-V Target commands.*/
extern int riscv_command_timeout_sec;

/* Wall-clock timeout after reset. Settable via RISC-V Target commands.*/
extern int riscv_reset_timeout_sec;

extern bool riscv_enable_virtual;
extern bool riscv_ebreakm;
extern bool riscv_ebreaks;
extern bool riscv_ebreaku;

/* Everything needs the RISC-V specific info structure, so here's a nice macro
 * that provides that. */
static inline riscv_info_t *riscv_info(const struct target *target) __attribute__((unused));
static inline riscv_info_t *riscv_info(const struct target *target)
{
	assert(target->arch_info);
	return target->arch_info;
}
#define RISCV_INFO(R) riscv_info_t *R = riscv_info(target);

extern uint8_t ir_dtmcontrol[4];
extern struct scan_field select_dtmcontrol;
extern uint8_t ir_dbus[4];
extern struct scan_field select_dbus;
extern uint8_t ir_idcode[4];
extern struct scan_field select_idcode;

extern struct scan_field select_user4;
extern struct scan_field *bscan_tunneled_select_dmi;
extern uint32_t bscan_tunneled_select_dmi_num_fields;
typedef enum { BSCAN_TUNNEL_NESTED_TAP, BSCAN_TUNNEL_DATA_REGISTER } bscan_tunnel_type_t;
extern int bscan_tunnel_ir_width;
extern bscan_tunnel_type_t bscan_tunnel_type;

uint32_t dtmcontrol_scan_via_bscan(struct target *target, uint32_t out);
void select_dmi_via_bscan(struct target *target);

/*** OpenOCD Interface */
int riscv_openocd_poll(struct target *target);

int riscv_halt(struct target *target);

int riscv_resume(
	struct target *target,
	int current,
	target_addr_t address,
	int handle_breakpoints,
	int debug_execution,
	bool single_hart
);

int riscv_openocd_step(
	struct target *target,
	int current,
	target_addr_t address,
	int handle_breakpoints
);

int riscv_openocd_assert_reset(struct target *target);
int riscv_openocd_deassert_reset(struct target *target);

/*** RISC-V Interface ***/

/* Initializes the shared RISC-V structure. */
void riscv_info_init(struct target *target, riscv_info_t *r);

/* Steps the hart that's currently selected in the RTOS, or if there is no RTOS
 * then the only hart. */
int riscv_step_rtos_hart(struct target *target);

bool riscv_supports_extension(struct target *target, char letter);

/* Returns XLEN for the given (or current) hart. */
unsigned riscv_xlen(const struct target *target);
int riscv_xlen_of_hart(const struct target *target);

/* Sets the current hart, which is the hart that will actually be used when
 * issuing debug commands. */
int riscv_set_current_hartid(struct target *target, int hartid);
int riscv_select_current_hart(struct target *target);
int riscv_current_hartid(const struct target *target);

/*** Support functions for the RISC-V 'RTOS', which provides multihart support
 * without requiring multiple targets.  */

/* Lists the number of harts in the system, which are assumed to be
 * consecutive and start with mhartid=0. */
int riscv_count_harts(struct target *target);

/** Set register, updating the cache. */
int riscv_set_register(struct target *target, enum gdb_regno i, riscv_reg_t v);
/** Get register, from the cache if it's in there. */
int riscv_get_register(struct target *target, riscv_reg_t *value,
		enum gdb_regno r);
<<<<<<< HEAD
/** Read the register into the cache, and mark it dirty so it will be restored
 * before resuming. */
int riscv_save_register(struct target *target, enum gdb_regno regid);
/** Write all dirty registers to the target. */
int riscv_flush_registers(struct target *target);
=======
>>>>>>> 97db87c2

/* Checks the state of the current hart -- "is_halted" checks the actual
 * on-device register. */
bool riscv_is_halted(struct target *target);
enum riscv_halt_reason riscv_halt_reason(struct target *target, int hartid);

/* These helper functions let the generic program interface get target-specific
 * information. */
size_t riscv_debug_buffer_size(struct target *target);

riscv_insn_t riscv_read_debug_buffer(struct target *target, int index);
int riscv_write_debug_buffer(struct target *target, int index, riscv_insn_t insn);
int riscv_execute_debug_buffer(struct target *target);

void riscv_fill_dmi_nop_u64(struct target *target, char *buf);
void riscv_fill_dmi_write_u64(struct target *target, char *buf, int a, uint64_t d);
void riscv_fill_dmi_read_u64(struct target *target, char *buf, int a);
int riscv_dmi_write_u64_bits(struct target *target);

/* Invalidates the register cache. */
void riscv_invalidate_register_cache(struct target *target);

int riscv_enumerate_triggers(struct target *target);

int riscv_add_breakpoint(struct target *target, struct breakpoint *breakpoint);
int riscv_remove_breakpoint(struct target *target,
		struct breakpoint *breakpoint);
int riscv_add_watchpoint(struct target *target, struct watchpoint *watchpoint);
int riscv_remove_watchpoint(struct target *target,
		struct watchpoint *watchpoint);
int riscv_hit_watchpoint(struct target *target, struct watchpoint **hit_wp_address);

int riscv_init_registers(struct target *target);

void riscv_semihosting_init(struct target *target);
typedef enum {
	SEMI_NONE,		/* Not halted for a semihosting call. */
	SEMI_HANDLED,	/* Call handled, and target was resumed. */
	SEMI_WAITING,	/* Call handled, target is halted waiting until we can resume. */
	SEMI_ERROR		/* Something went wrong. */
} semihosting_result_t;
semihosting_result_t riscv_semihosting(struct target *target, int *retval);

void riscv_add_bscan_tunneled_scan(struct target *target, struct scan_field *field,
		riscv_bscan_tunneled_scan_context_t *ctxt);

int riscv_read_by_any_size(struct target *target, target_addr_t address, uint32_t size, uint8_t *buffer);
int riscv_write_by_any_size(struct target *target, target_addr_t address, uint32_t size, uint8_t *buffer);

#endif<|MERGE_RESOLUTION|>--- conflicted
+++ resolved
@@ -63,19 +63,11 @@
 
 #define RISCV_SAMPLE_BUF_TIMESTAMP_BEFORE	0x80
 #define RISCV_SAMPLE_BUF_TIMESTAMP_AFTER	0x81
-<<<<<<< HEAD
-typedef struct {
-	uint8_t *buf;
-	unsigned used;
-	unsigned size;
-} riscv_sample_buf_t;
-=======
 struct riscv_sample_buf {
 	uint8_t *buf;
 	unsigned int used;
 	unsigned int size;
 };
->>>>>>> 97db87c2
 
 typedef struct {
 	bool enabled;
@@ -117,17 +109,10 @@
 	int xlen;
 	riscv_reg_t misa;
 	/* Cached value of vlenb. 0 if vlenb is not readable for some reason. */
-<<<<<<< HEAD
-	unsigned vlenb;
-
-	/* The number of triggers per hart. */
-	unsigned trigger_count;
-=======
 	unsigned int vlenb;
 
 	/* The number of triggers per hart. */
 	unsigned int trigger_count;
->>>>>>> 97db87c2
 
 	/* For each physical trigger, contains -1 if the hwbp is available, or the
 	 * unique_id of the breakpoint/watchpoint that is using it.
@@ -186,13 +171,8 @@
 	void (*fill_dmi_read_u64)(struct target *target, char *buf, int a);
 	void (*fill_dmi_nop_u64)(struct target *target, char *buf);
 
-<<<<<<< HEAD
-	int (*authdata_read)(struct target *target, uint32_t *value, unsigned index);
-	int (*authdata_write)(struct target *target, uint32_t value, unsigned index);
-=======
 	int (*authdata_read)(struct target *target, uint32_t *value, unsigned int index);
 	int (*authdata_write)(struct target *target, uint32_t value, unsigned int index);
->>>>>>> 97db87c2
 
 	int (*dmi_read)(struct target *target, uint32_t *value, uint32_t address);
 	int (*dmi_write)(struct target *target, uint32_t address, uint32_t value);
@@ -201,11 +181,7 @@
 			uint32_t num_words, target_addr_t illegal_address, bool run_sbbusyerror_test);
 
 	int (*sample_memory)(struct target *target,
-<<<<<<< HEAD
-						 riscv_sample_buf_t *buf,
-=======
 						 struct riscv_sample_buf *buf,
->>>>>>> 97db87c2
 						 riscv_sample_config_t *config,
 						 int64_t until_ms);
 
@@ -255,19 +231,11 @@
 	struct list_head expose_custom;
 
 	riscv_sample_config_t sample_config;
-<<<<<<< HEAD
-	riscv_sample_buf_t sample_buf;
-} riscv_info_t;
-
-COMMAND_HELPER(riscv_print_info_line, const char *section, const char *key,
-			   unsigned value);
-=======
 	struct riscv_sample_buf sample_buf;
 } riscv_info_t;
 
 COMMAND_HELPER(riscv_print_info_line, const char *section, const char *key,
 			   unsigned int value);
->>>>>>> 97db87c2
 
 typedef struct {
 	uint8_t tunneled_dr_width;
@@ -382,14 +350,11 @@
 /** Get register, from the cache if it's in there. */
 int riscv_get_register(struct target *target, riscv_reg_t *value,
 		enum gdb_regno r);
-<<<<<<< HEAD
 /** Read the register into the cache, and mark it dirty so it will be restored
  * before resuming. */
 int riscv_save_register(struct target *target, enum gdb_regno regid);
 /** Write all dirty registers to the target. */
 int riscv_flush_registers(struct target *target);
-=======
->>>>>>> 97db87c2
 
 /* Checks the state of the current hart -- "is_halted" checks the actual
  * on-device register. */
