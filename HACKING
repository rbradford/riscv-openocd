--- conflicted
+++ resolved
@@ -77,7 +77,6 @@
   src/openocd -s ../tcl -f /path/to/openocd.cfg
   @endcode
 
-<<<<<<< HEAD
 - Runtime coverage testing
 
   Apply the following patch to prevent OpenOCD from killing itself:
@@ -104,7 +103,6 @@
   Now every time OpenOCD is run, coverage info in your build directory is
   updated. Running `gcov src/path/file.c` will generate a report.
 
-=======
 - Sparse Static Analyzer
 
   Using this tool allows identifying some bug in C code.
@@ -120,7 +118,6 @@
   make
   @endcode
 
->>>>>>> 9f23a1d7
 Please consider performing these additional checks where appropriate
 (especially Clang Static Analyzer for big portions of new code) and
 mention the results (e.g. "Valgrind-clean, no new Clang analyzer
